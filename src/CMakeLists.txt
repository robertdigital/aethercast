# We have to make sure that this directory exists.
# Otherwise, GDBUS_CODEGEN_EXECUTABLE fails.
file(MAKE_DIRECTORY ${CMAKE_CURRENT_BINARY_DIR}/mcs)

execute_process(COMMAND ${GDBUS_CODEGEN_EXECUTABLE}
                        --c-namespace AethercastInterface
                        --c-generate-object-manager
                        --generate-c-code ${CMAKE_CURRENT_BINARY_DIR}/mcs/aethercastinterface
                        --interface-prefix org.aethercast.
                        ${CMAKE_CURRENT_SOURCE_DIR}/../data/org.aethercast.xml)

# Make sure that generated header files can be found
include_directories(${CMAKE_CURRENT_BINARY_DIR}/mcs)

set(HEADERS
    mcs/ip_v4_address.h
    mcs/keep_alive.h
    mcs/mac_address.h
    mcs/types.h
)

set(SOURCES
  mcs/utils.cpp
  mcs/networkutils.cpp
  mcs/mediamanagerfactory.cpp
  mcs/basesourcemediamanager.cpp
  mcs/gstsourcemediamanager.cpp
  mcs/testsourcemediamanager.cpp
  mcs/logger.cpp
  mcs/mirsourcemediamanager.cpp
  mcs/forwardingmiracastcontroller.cpp
  mcs/forwardingnetworkdevice.cpp
  mcs/miracastcontroller.cpp
  mcs/miracastcontrollerskeleton.cpp
  mcs/miracastservice.cpp
  mcs/miracastsourcemanager.cpp
  mcs/miracastsourceclient.cpp
  mcs/networkmanager.cpp
  mcs/networkmanagerfactory.cpp
  mcs/networkdevice.cpp

  ${CMAKE_CURRENT_BINARY_DIR}/mcs/aethercastinterface.c
  mcs/dbushelpers.cpp
  mcs/networkdeviceskeleton.cpp

<<<<<<< HEAD
  wpa/gdhcp/common.c
  wpa/gdhcp/ipv4ll.c
  wpa/gdhcp/server.c
  wpa/gdhcp/client.c
  wpa/dhcpclient.cpp
  wpa/dhcpserver.cpp
  wpa/wififirmwareloader.cpp
  wpa/wfddeviceinfo.cpp
  wpa/wpasupplicantmessage.cpp
  wpa/wpasupplicantcommand.cpp
  wpa/wpasupplicantcommandqueue.cpp
  wpa/wpasupplicantnetworkdevice.cpp
  wpa/wpasupplicantnetworkmanager.cpp
=======
  w11t/gdhcp/common.c
  w11t/gdhcp/ipv4ll.c
  w11t/gdhcp/server.c
  w11t/gdhcp/client.c
  w11t/dhcpclient.cpp
  w11t/dhcpserver.cpp
  w11t/wififirmwareloader.cpp
  w11t/wfddeviceinfo.cpp
  w11t/message.cpp
  w11t/command.cpp
  w11t/commandqueue.cpp
  w11t/networkdevice.cpp
  w11t/networkmanager.cpp
>>>>>>> b5c181b2
)

link_directories(
  ${GLIB_LIBRARY_DIRS}
  ${GIO_LIBRARY_DIRS}
  ${GIO-UNIX_LIBRARY_DIRS}
  ${WDS_LIBRARY_DIRS}
)

include_directories(
  ${Boost_INCLUDE_DIRS}
  ${GLIB_INCLUDE_DIRS}
  ${GIO_INCLUDE_DIRS}
  ${GIO-UNIX_INCLUDE_DIRS}
  ${GST_INCLUDE_DIRS}
  ${WDS_INCLUDE_DIRS}
  ${CMAKE_CURRENT_SOURCE_DIR}/w11t/gdhcp
  ${CMAKE_CURRENT_BINARY_DIR}/src
)

add_library(aethercast-core ${SOURCES} ${HEADERS})

add_executable(aethercast mcs/main.cpp)

target_link_libraries(aethercast-core
  ${Boost_LIBRARIES}
  ${GLIB_LIBRARIES}
  ${GIO_LIBRARIES}
  ${GIO-UNIX_LIBRARIES}
  ${GST_LIBRARIES}
  ${CMAKE_THREAD_LIBS_INIT}
  ${WDS_LIBRARIES}
  -ldl
)

target_link_libraries(aethercast aethercast-core)

install(
  TARGETS aethercast
  RUNTIME DESTINATION sbin
  LIBRARY DESTINATION lib
  ARCHIVE DESTINATION lib/static
)

add_subdirectory(client)<|MERGE_RESOLUTION|>--- conflicted
+++ resolved
@@ -43,21 +43,6 @@
   mcs/dbushelpers.cpp
   mcs/networkdeviceskeleton.cpp
 
-<<<<<<< HEAD
-  wpa/gdhcp/common.c
-  wpa/gdhcp/ipv4ll.c
-  wpa/gdhcp/server.c
-  wpa/gdhcp/client.c
-  wpa/dhcpclient.cpp
-  wpa/dhcpserver.cpp
-  wpa/wififirmwareloader.cpp
-  wpa/wfddeviceinfo.cpp
-  wpa/wpasupplicantmessage.cpp
-  wpa/wpasupplicantcommand.cpp
-  wpa/wpasupplicantcommandqueue.cpp
-  wpa/wpasupplicantnetworkdevice.cpp
-  wpa/wpasupplicantnetworkmanager.cpp
-=======
   w11t/gdhcp/common.c
   w11t/gdhcp/ipv4ll.c
   w11t/gdhcp/server.c
@@ -71,7 +56,6 @@
   w11t/commandqueue.cpp
   w11t/networkdevice.cpp
   w11t/networkmanager.cpp
->>>>>>> b5c181b2
 )
 
 link_directories(
