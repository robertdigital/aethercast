--- conflicted
+++ resolved
@@ -2,15 +2,9 @@
 execute_process(COMMAND ${GDBUS_CODEGEN_EXECUTABLE}
                         --c-namespace MiracastInterface
                         --c-generate-object-manager
-<<<<<<< HEAD
-                        --generate-c-code ${CMAKE_CURRENT_BINARY_DIR}/mcs/miracastinterface
-                        --interface-prefix org.freedesktop.miracast.
-                        ${CMAKE_CURRENT_SOURCE_DIR}/../data/org.freedesktop.miracast.xml)
-=======
                         --generate-c-code ${CMAKE_CURRENT_BINARY_DIR}/miracastinterface
                         --interface-prefix com.canonical.miracast.
                         ${CMAKE_CURRENT_SOURCE_DIR}/../data/com.canonical.miracast.xml)
->>>>>>> 395fa3f5
 
 set(SOURCES
   mcs/main.cpp
@@ -28,7 +22,7 @@
   mcs/miracastsourceclient.cpp
   mcs/networkmanager.cpp
   mcs/networkdevice.cpp
-  ${CMAKE_CURRENT_BINARY_DIR}/mcs/miracastinterface.c
+  ${CMAKE_CURRENT_BINARY_DIR}/miracastinterface.c
   
   wpa/gdhcp/common.c
   wpa/gdhcp/ipv4ll.c
@@ -78,7 +72,7 @@
 
 
 add_executable(test-wpasupplicantmessage
-    utilities.cpp
+    mcs/utilities.cpp
     wpa/wpasupplicantmessage.cpp
     wpa/wpasupplicantmessage_test.cpp)
 target_link_libraries(test-wpasupplicantmessage ${GLIB_LIBRARIES})
