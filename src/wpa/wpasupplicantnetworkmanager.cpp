/*
 * Copyright (C) 2015 Canonical, Ltd.
 *
 * This program is free software: you can redistribute it and/or modify it
 * under the terms of the GNU General Public License version 3, as published
 * by the Free Software Foundation.
 *
 * This program is distributed in the hope that it will be useful, but
 * WITHOUT ANY WARRANTY; without even the implied warranties of
 * MERCHANTABILITY, SATISFACTORY QUALITY, or FITNESS FOR A PARTICULAR
 * PURPOSE.  See the GNU General Public License for more details.
 *
 * You should have received a copy of the GNU General Public License along
 * with this program.  If not, see <http://www.gnu.org/licenses/>.
 *
 */

#include <sys/select.h>
#include <sys/un.h>
#include <sys/ioctl.h>
#include <unistd.h>
#include <fcntl.h>
#include <sys/socket.h>
#include <netinet/in.h>
#include <string.h>
#include <errno.h>
#include <sys/prctl.h>

#include <sys/time.h>
#include <sys/types.h>
#include <unistd.h>

#include <glib.h>
#include <glib/gstdio.h>

#include <algorithm>
#include <chrono>

#include <boost/filesystem.hpp>

#include <mcs/networkdevice.h>
#include <mcs/networkutils.h>
#include <mcs/utils.h>
#include <mcs/wfddeviceinfo.h>
#include <mcs/logging.h>

#include "wpasupplicantnetworkmanager.h"

namespace {
constexpr const char *kWpaSupplicantBinPath{"/sbin/wpa_supplicant"};
constexpr const uint kReadBufferSize{1024};
const std::chrono::milliseconds kDhcpIpAssignmentTimeout{5000};
const std::chrono::milliseconds kPeerFailureTimeout{5000};
const uint kSupplicantRespawnLimit{10};
const std::chrono::milliseconds kSupplicantRespawnTimeout{2000};

constexpr const char *kP2pDeviceFound{"P2P-DEVICE-FOUND"};
constexpr const char *kP2pDeviceLost{"P2P-DEVICE-LOST"};
constexpr const char *kP2pGroupFormationSuccess{"P2P-GROUP-FORMATION-SUCCESS"};
constexpr const char *kP2pGroupStarted{"P2P-GROUP-STARTED"};
constexpr const char *kP2pGroupRemoved{"P2P-GROUP-REMOVED"};
constexpr const char *kP2pGoNegFailure{"P2P-GO-NEG-FAILURE"};
constexpr const char *kApStaConnected{"AP-STA-CONNECTED"};
constexpr const char *kApStaDisconnected{"AP-STA-DISCONNECTED"};
}

WpaSupplicantNetworkManager::WpaSupplicantNetworkManager(NetworkManager::Delegate *delegate) :
    delegate_(delegate),
    // This network manager implementation is bound to the p2p0 network interface
    // being available which is the case on most Android platforms.
    interface_name_("p2p0"),
    firmware_loader_(interface_name_, this),
    ctrl_path_(mcs::Utils::Sprintf("/var/run/%s_supplicant", interface_name_.c_str())),
    command_queue_(new WpaSupplicantCommandQueue(this)),
    dhcp_client_(this, interface_name_),
    dhcp_server_(nullptr, interface_name_),
    channel_(nullptr)   ,
    channel_watch_(0),
    dhcp_timeout_(0),
    respawn_limit_(kSupplicantRespawnLimit),
    respawn_source_(0),
    is_group_owner_(false),
    scanning_(false) {
}

WpaSupplicantNetworkManager::~WpaSupplicantNetworkManager() {
    DisconnectSupplicant();
    StopSupplicant();

    if (respawn_source_)
        g_source_remove(respawn_source_);
}


bool WpaSupplicantNetworkManager::Setup() {
    if (!firmware_loader_.IsNeeded())
        return StartSupplicant();

    return firmware_loader_.TryLoad();
}

void WpaSupplicantNetworkManager::OnFirmwareLoaded() {
    StartSupplicant();
}

void WpaSupplicantNetworkManager::OnFirmwareUnloaded() {
    StopSupplicant();

    // FIXME what are we going to do now? This needs to be
    // solved together with the other system components
    // changing the firmware. Trying to reload the firmware
    // is the best we can do for now.
    firmware_loader_.TryLoad();
}

void WpaSupplicantNetworkManager::OnUnsolicitedResponse(WpaSupplicantMessage message) {
<<<<<<< HEAD
    if (message.Type() != kEvent)
=======
    if (message.Type() != kEvent) {
        mcs::Warning("unhandled supplicant message: %s", message.Raw().c_str());
>>>>>>> 6960f4e1
        return;

    // Ignore events we are not interested in
    if (message.Name() == "CTRL-EVENT-SCAN-STARTED" ||
        message.Name() == "CTRL-EVENT-SCAN-RESULTS" ||
        message.Name() == "CTRL-EVENT-CONNECTED" ||
        message.Name() == "CTRL-EVENT-DISCONNECTED")
        return;

    // FIXME Keep track of scanning and adjust scanning_ accordingly

    if (message.Name() == kP2pDeviceFound)
        OnP2pDeviceFound(message);
    else if (message.Name() == kP2pDeviceLost)
        OnP2pDeviceLost(message);
    else if (message.Name() == kP2pGroupStarted)
        OnP2pGroupStarted(message);
    else if (message.Name() == kP2pGroupRemoved)
        OnP2pGroupRemoved(message);
    else if (message.Name() == kP2pGoNegFailure)
        OnP2pGoNegFailure(message);
    else if (message.Name() == kApStaConnected)
        OnApStaConnected(message);
    else if (message.Name() == kApStaDisconnected)
        OnApStaDisconnected(message);
    else
        mcs::Warning("unhandled supplicant event: %s", message.Raw().c_str());
}

void WpaSupplicantNetworkManager::OnP2pDeviceFound(WpaSupplicantMessage &message) {
    // P2P-DEVICE-FOUND 4e:74:03:70:e2:c1 p2p_dev_addr=4e:74:03:70:e2:c1
    // pri_dev_type=8-0050F204-2 name='Aquaris M10' config_methods=0x188 dev_capab=0x5
    // group_capab=0x0 wfd_dev_info=0x00111c440032 new=1

    char *address = nullptr;
    char *name = nullptr;
    char *config_methods_str = nullptr;

    message.ReadDictEntry("p2p_dev_addr", 's', &address);
    message.ReadDictEntry("name", 's', &name);
    message.ReadDictEntry("config_methods", 's', &config_methods_str);

    mcs::Debug("address %s name %s config_methods %s", address, name, config_methods_str);

    // Check if we've that peer already in our list, if that is the
    // case we just update it.
    for (auto iter : available_devices_) {
        auto peer = iter.second;

        if (peer->Address() != address)
            continue;

        peer->SetAddress(address);
        peer->SetName(name);

        return;
    }

    mcs::NetworkDevice::Ptr peer(new mcs::NetworkDevice);
    peer->SetAddress(address);
    peer->SetName(name);

    available_devices_[address] = peer;

    if (delegate_)
        delegate_->OnDeviceFound(peer);
}

void WpaSupplicantNetworkManager::OnP2pDeviceLost(WpaSupplicantMessage &message) {
    // P2P-DEVICE-LOST p2p_dev_addr=4e:74:03:70:e2:c1

    const char *address = nullptr;

    message.Read("e", &address);

    auto iter = available_devices_.find(address);
    if (iter == available_devices_.end())
        return;

    if (delegate_)
        delegate_->OnDeviceLost(iter->second);

    available_devices_.erase(iter);
}

void WpaSupplicantNetworkManager::OnP2pGroupStarted(WpaSupplicantMessage &message) {
    // P2P-GROUP-STARTED p2p0 GO ssid="DIRECT-hB" freq=2412 passphrase="HtP0qYon"
    // go_dev_addr=4e:74:03:64:95:a7
    if (!current_peer_)
        return;

    const char *role = nullptr;

    message.Skip("s");
    message.Read("s", &role);

    AdvanceDeviceState(current_peer_, mcs::kConfiguration);

    // If we're the GO the other side is the client and vice versa
    if (g_strcmp0(role, "GO") == 0) {
        is_group_owner_ = true;

        // As we're the owner we can now just startup the DHCP server
        // and report we're connected as there is not much more to do
        // from our side.
        dhcp_server_.Start();

        AdvanceDeviceState(current_peer_, mcs::kConnected);
    } else {
        is_group_owner_ = false;

        // We're a client of a formed group now and have to acquire
        // our IP address via DHCP so we have to wait until we're
        // reporting our upper layers that we're connected.
        dhcp_client_.Start();

        // To not wait forever we're starting a timeout here which
        // will bring everything down if we didn't received a IP
        // address once it happens.
        dhcp_timeout_ = g_timeout_add(kDhcpIpAssignmentTimeout.count(), &WpaSupplicantNetworkManager::OnGroupClientDhcpTimeout, this);
    }
}

void WpaSupplicantNetworkManager::OnP2pGroupRemoved(WpaSupplicantMessage &message) {
    // P2P-GROUP-REMOVED p2p0 GO reason=FORMATION_FAILED
    if (!current_peer_)
        return;

    const char *reason = nullptr;

    message.ReadDictEntry("reason", 's', &reason);

    // FIXME this can be made easier once we have the same interface for
    // both client and server to that we only do an dhcp_.Stop() without
    // carrying if its a server or a client.
    if (is_group_owner_)
        dhcp_server_.Stop();
    else
        dhcp_client_.Stop();

    if (g_strcmp0(reason, "FORMATION_FAILED") == 0 ||
            g_strcmp0(reason, "PSK_FAILURE") == 0 ||
            g_strcmp0(reason, "FREQ_CONFLICT") == 0)
        AdvanceDeviceState(current_peer_, mcs::kFailure);
    else
        AdvanceDeviceState(current_peer_, mcs::kDisconnected);

    current_peer_.reset();
}

void WpaSupplicantNetworkManager::OnP2pGoNegFailure(WpaSupplicantMessage &message) {
    if (!current_peer_)
        return;

    AdvanceDeviceState(current_peer_, mcs::kFailure);

    current_peer_.reset();
}

void WpaSupplicantNetworkManager::OnApStaConnected(WpaSupplicantMessage &message) {
}

void WpaSupplicantNetworkManager::OnApStaDisconnected(WpaSupplicantMessage &message) {
}

void WpaSupplicantNetworkManager::OnWriteMessage(WpaSupplicantMessage message) {
    auto data = message.Raw();
    if (send(sock_, data.c_str(), data.length(), 0) < 0)
        mcs::Error("Failed to send data to wpa-supplicant");
}

mcs::IpV4Address WpaSupplicantNetworkManager::LocalAddress() const {
    mcs::IpV4Address address;

    if (is_group_owner_)
        address = dhcp_server_.LocalAddress();
    else
        address = dhcp_client_.LocalAddress();

    return address;
}

bool WpaSupplicantNetworkManager::Running() const {
    return supplicant_pid_ > 0;
}

bool WpaSupplicantNetworkManager::Scanning() const {
    return scanning_;
}

gboolean WpaSupplicantNetworkManager::OnConnectSupplicant(gpointer user_data) {
    auto inst = static_cast<WpaSupplicantNetworkManager*>(user_data);
    // If we're no able to connect to supplicant we try it again next time
    return !inst->ConnectSupplicant();
}

void WpaSupplicantNetworkManager::OnSupplicantWatch(GPid pid, gint status, gpointer user_data) {
    auto inst = static_cast<WpaSupplicantNetworkManager*>(user_data);

    mcs::Error("Supplicant process exited with status %d", status);

    if (!g_spawn_check_exit_status(status, nullptr))
        inst->HandleSupplicantFailed();
}

gboolean WpaSupplicantNetworkManager::OnSupplicantRespawn(gpointer user_data) {
    auto inst = static_cast<WpaSupplicantNetworkManager*>(user_data);

    if (!inst->StartSupplicant() && inst->respawn_limit_ > 0) {
        // If we directly failed to start supplicant we schedule the next try
        // right away
        inst->respawn_limit_--;
        return TRUE;
    }

    return FALSE;
}

void WpaSupplicantNetworkManager::HandleSupplicantFailed() {
    if (respawn_limit_ > 0) {
        if (respawn_source_)
            g_source_remove(respawn_source_);

        respawn_source_ = g_timeout_add(kSupplicantRespawnTimeout.count(), &WpaSupplicantNetworkManager::OnSupplicantRespawn, this);
        respawn_limit_--;
    }

    DisconnectSupplicant();
    StopSupplicant();
    Reset();
}

void WpaSupplicantNetworkManager::Reset() {
    if (current_peer_) {
        AdvanceDeviceState(current_peer_, mcs::kDisconnected);

        current_peer_ = nullptr;

        if (dhcp_timeout_ > 0) {
            g_source_remove(dhcp_timeout_);
            dhcp_timeout_ = 0;
        }

        dhcp_client_.Stop();
        dhcp_server_.Stop();
    }

    if (delegate_) {
        for (auto peer : available_devices_)
            delegate_->OnDeviceLost(peer.second);
    }

    available_devices_.clear();
    is_group_owner_ = false;
}

bool WpaSupplicantNetworkManager::CreateSupplicantConfig(const std::string &conf_path) {
    auto config = mcs::Utils::Sprintf(
                "# GENERATED - DO NOT EDIT!\n"
                "config_methods=pbc\n" // We're only supporting PBC for now
                "ap_scan=1\n"
                "device_name=%s",
                "unknown");

    GError *error = nullptr;
    if (!g_file_set_contents(conf_path.c_str(), config.c_str(), config.length(), &error)) {
        mcs::Error("Failed to create configuration file for supplicant: %s",
                   error->message);
        g_error_free(error);
        return false;
    }

    return true;
}

void WpaSupplicantNetworkManager::OnSupplicantProcessSetup(gpointer user_data) {
    // Die when our parent dies so we don't stay around any longer and can
    // be restarted when the service restarts
    if (prctl(PR_SET_PDEATHSIG, SIGHUP) < 0)
        mcs::Error("Failed to track parents process status: %s", strerror(errno));
}

bool WpaSupplicantNetworkManager::StartSupplicant() {
    auto conf_path = mcs::Utils::Sprintf("/tmp/supplicant-%s.conf", interface_name_.c_str());

    if (!CreateSupplicantConfig(conf_path))
        return false;

    // Drop any left over control socket to be able to setup
    // a new one.
    boost::system::error_code err_code;
    auto path = boost::filesystem::path(ctrl_path_);
    boost::filesystem::remove_all(path, err_code);
    if (err_code)
        mcs::Warning("Failed remove control directory for supplicant. Will cause problems.");

    auto cmdline = mcs::Utils::Sprintf("%s -Dnl80211 -i%s -C%s -ddd -t -K -c%s",
                                           kWpaSupplicantBinPath,
                                           interface_name_.c_str(),
                                           ctrl_path_.c_str(),
                                           conf_path.c_str());
    auto argv = g_strsplit(cmdline.c_str(), " ", -1);

    auto flags = G_SPAWN_DEFAULT | G_SPAWN_DO_NOT_REAP_CHILD;

    if (!getenv("MIRACAST_SUPPLICANT_DEBUG"))
        flags |= (G_SPAWN_STDOUT_TO_DEV_NULL | G_SPAWN_STDERR_TO_DEV_NULL);

    GError *error = nullptr;
    int err = g_spawn_async(NULL, argv, NULL, (GSpawnFlags) flags,
                            &WpaSupplicantNetworkManager::OnSupplicantProcessSetup, NULL, &supplicant_pid_, &error);
    if (err < 0) {
        mcs::Error("Failed to spawn wpa-supplicant process: %s", error->message);
        g_strfreev(argv);
        g_error_free(error);
        return false;
    }

    err = g_child_watch_add(supplicant_pid_, &WpaSupplicantNetworkManager::OnSupplicantWatch, this);
    if (err < 0) {
        mcs::Error("Failed to setup watch for supplicant");
        StopSupplicant();
        return false;
    }

    g_strfreev(argv);

    g_timeout_add(500, &WpaSupplicantNetworkManager::OnConnectSupplicant, this);

    return true;
}

void WpaSupplicantNetworkManager::StopSupplicant() {
    if (supplicant_pid_ < 0)
        return;

    g_spawn_close_pid(supplicant_pid_);
    supplicant_pid_ = 0;
}

bool WpaSupplicantNetworkManager::ConnectSupplicant() {
    std::string socket_path = mcs::Utils::Sprintf("%s/%s",
                                                      ctrl_path_.c_str(),
                                                      interface_name_.c_str());

    mcs::Debug("socket path %s", socket_path.c_str());

    struct sockaddr_un local;
    sock_ = ::socket(PF_UNIX, SOCK_DGRAM, 0);
    if (sock_ < 0) {
        mcs::Error("Failed to create socket");
        return false;
    }

    local.sun_family = AF_UNIX;

    std::string local_path = mcs::Utils::Sprintf("/tmp/p2p0-%d", getpid());
    if (g_file_test(local_path.c_str(), G_FILE_TEST_EXISTS))
        g_remove(local_path.c_str());

    strncpy(local.sun_path, local_path.c_str(), sizeof(local.sun_path));

    if (::bind(sock_, (struct sockaddr *) &local, sizeof(local)) < 0) {
        mcs::Error("Failed to bind socket");
        return false;
    }

    struct sockaddr_un dest;
    dest.sun_family = AF_UNIX;
    strncpy(dest.sun_path, socket_path.c_str(), sizeof(dest.sun_path));

    if (::connect(sock_, (struct sockaddr*) &dest, sizeof(dest)) < 0) {
        mcs::Error("Failed to connect socket");
        return false;
    }

    int flags = ::fcntl(sock_, F_GETFL);
    flags |= O_NONBLOCK;
    ::fcntl(sock_, F_SETFL, flags);

    channel_ = g_io_channel_unix_new(sock_);
    channel_watch_ = g_io_add_watch(channel_, (GIOCondition) (G_IO_IN | G_IO_HUP | G_IO_ERR),
                       &WpaSupplicantNetworkManager::OnIncomingMessages, this);
    if (channel_watch_ == 0) {
        mcs::Error("Failed to setup watch for incoming messages from wpa-supplicant");
        return false;
    }

    // We need to attach to receive all occuring events from wpa-supplicant
    auto m = WpaSupplicantMessage::CreateRequest("ATTACH");
    RequestAsync(m, [=](const WpaSupplicantMessage &message) {
        if (message.IsFail()) {
            mcs::Error("Failed to attach to wpa-supplicant for unsolicited events");
            return;
        }
    });

    // Enable WiFi display support
    m = WpaSupplicantMessage::CreateRequest("SET");
    g_assert(m.Append("si", "wifi_display", 1));
    RequestAsync(m, [=](const WpaSupplicantMessage &message) { });

    std::list<std::string> wfd_sub_elements;
    // FIXME build this rather than specifying a static string here
    wfd_sub_elements.push_back(std::string("000600101C440032"));
    SetWfdSubElements(wfd_sub_elements);

    respawn_limit_ = kSupplicantRespawnLimit;

    return true;
}

void WpaSupplicantNetworkManager::DisconnectSupplicant() {
    if (sock_ < 0)
        return;

    if (channel_) {
        g_io_channel_shutdown(channel_, FALSE, nullptr);
        g_io_channel_unref(channel_);
        channel_ = nullptr;
    }

    if (channel_watch_ > 0) {
        g_source_remove(channel_watch_);
        channel_watch_ = 0;
    }

    if (sock_ > 0) {
        ::close(sock_);
        sock_ = 0;
    }
}

gboolean WpaSupplicantNetworkManager::OnIncomingMessages(GIOChannel *source, GIOCondition condition,
                                                       gpointer user_data) {
    auto inst = static_cast<WpaSupplicantNetworkManager*>(user_data);
    char buf[kReadBufferSize];

    if (condition & G_IO_HUP) {
        mcs::Warning("Got disconnected from supplicant");
        inst->StopSupplicant();
        return TRUE;
    }

    while (mcs::NetworkUtils::BytesAvailableToRead(inst->sock_) > 0) {
        int ret = recv(inst->sock_, buf, sizeof(buf) - 1, 0);
        if (ret < 0)
            return TRUE;

        buf[ret] = '\0';

        inst->command_queue_->HandleMessage(WpaSupplicantMessage::CreateRaw(buf));
    }

    return TRUE;
}

void WpaSupplicantNetworkManager::RequestAsync(const WpaSupplicantMessage &message, std::function<void(WpaSupplicantMessage)> callback) {
    command_queue_->EnqueueCommand(message, callback);
}

void WpaSupplicantNetworkManager::OnAddressAssigned(const mcs::IpV4Address &address) {
    if (!current_peer_)
        return;

    if (dhcp_timeout_ > 0) {
        g_source_remove(dhcp_timeout_);
        dhcp_timeout_ = 0;
    }


    AdvanceDeviceState(current_peer_, mcs::kConnected);
}

gboolean WpaSupplicantNetworkManager::OnDeviceFailureTimeout(gpointer user_data) {
    auto inst = static_cast<WpaSupplicantNetworkManager*>(user_data);
    inst->current_peer_->SetState(mcs::kIdle);

    return FALSE;
}

gboolean WpaSupplicantNetworkManager::OnGroupClientDhcpTimeout(gpointer user_data) {
    auto inst = static_cast<WpaSupplicantNetworkManager*>(user_data);

    if (!inst->current_peer_)
        return FALSE;

    // Switch peer back into idle state after some time
    g_timeout_add(kPeerFailureTimeout.count(), &WpaSupplicantNetworkManager::OnDeviceFailureTimeout, inst);

    inst->AdvanceDeviceState(inst->current_peer_, mcs::kFailure);

    return FALSE;
}

void WpaSupplicantNetworkManager::SetWfdSubElements(const std::list<std::string> &elements) {
    int n = 0;
    for (auto element : elements) {
        auto m = WpaSupplicantMessage::CreateRequest("WFD_SUBELEM_SET");
        m.Append("is", n, element.c_str());
        RequestAsync(m, [=](const WpaSupplicantMessage &message) { });
        n++;
    }
}

void WpaSupplicantNetworkManager::Scan() {
    // FIXME we need to stop any connection process here to don't start scanning
    // at all.
    if (scanning_)
        return;

    // This will scan forever but is exactly what we want as our user
    // has to take care about stopping this scan after some after.
    auto m = WpaSupplicantMessage::CreateRequest("P2P_FIND");
    RequestAsync(m, [=](const WpaSupplicantMessage &message) {
        scanning_ = !message.IsFail();
    });
}

void WpaSupplicantNetworkManager::StopScan() {
    if (!scanning_)
        return;

    auto m = WpaSupplicantMessage::CreateRequest("P2P_STOP_FIND");
    RequestAsync(m, [=](const WpaSupplicantMessage &message) {
        scanning_ = message.IsFail();
    });
}

std::vector<mcs::NetworkDevice::Ptr> WpaSupplicantNetworkManager::Devices() const {
    std::vector<mcs::NetworkDevice::Ptr> values;
    std::transform(available_devices_.begin(), available_devices_.end(),
                   std::back_inserter(values),
                   [=](const std::pair<std::string,mcs::NetworkDevice::Ptr> &value) {
        return value.second;
    });
    return values;
}

void WpaSupplicantNetworkManager::AdvanceDeviceState(const mcs::NetworkDevice::Ptr &device, mcs::NetworkDeviceState state) {
    g_warning("AdvanceDeviceState: new state %s", mcs::NetworkDevice::StateToStr(state).c_str());

    device->SetState(state);
    if (delegate_) {
        delegate_->OnDeviceStateChanged(device);
        delegate_->OnDeviceChanged(device);
    }
}

bool WpaSupplicantNetworkManager::Connect(const mcs::NetworkDevice::Ptr &device) {
    if (current_peer_)
        return false;

    if (available_devices_.find(device->Address()) == available_devices_.end())
        return false;

    current_peer_ = available_devices_[device->Address()];

    auto m = WpaSupplicantMessage::CreateRequest("P2P_CONNECT");
    m.Append("ss", device->Address().c_str(), "pbc");

    RequestAsync(m, [&](const WpaSupplicantMessage &message) {
        if (message.IsFail()) {
<<<<<<< HEAD
            AdvanceDeviceState(current_peer_, mcs::kFailure);
=======
            mcs::Error("Failed to connect with remote %s", device->Address().c_str());
>>>>>>> 6960f4e1
            return;
        }
    });

    return true;
}

bool WpaSupplicantNetworkManager::Disconnect(const mcs::NetworkDevice::Ptr &device) {
    WpaSupplicantMessage m = WpaSupplicantMessage::CreateRequest("P2P_GROUP_REMOVE");
    m.Append("s", interface_name_.c_str());

    RequestAsync(m, [&](const WpaSupplicantMessage &message) {
        if (message.IsFail()) {
            mcs::Error("Failed to disconnect all connected devices on interface %s", interface_name_.c_str());
            return;
        }
    });

    return true;
}<|MERGE_RESOLUTION|>--- conflicted
+++ resolved
@@ -114,12 +114,7 @@
 }
 
 void WpaSupplicantNetworkManager::OnUnsolicitedResponse(WpaSupplicantMessage message) {
-<<<<<<< HEAD
     if (message.Type() != kEvent)
-=======
-    if (message.Type() != kEvent) {
-        mcs::Warning("unhandled supplicant message: %s", message.Raw().c_str());
->>>>>>> 6960f4e1
         return;
 
     // Ignore events we are not interested in
@@ -683,11 +678,7 @@
 
     RequestAsync(m, [&](const WpaSupplicantMessage &message) {
         if (message.IsFail()) {
-<<<<<<< HEAD
             AdvanceDeviceState(current_peer_, mcs::kFailure);
-=======
-            mcs::Error("Failed to connect with remote %s", device->Address().c_str());
->>>>>>> 6960f4e1
             return;
         }
     });
