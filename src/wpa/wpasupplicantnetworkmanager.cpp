/*
 * Copyright (C) 2015 Canonical, Ltd.
 *
 * This program is free software: you can redistribute it and/or modify it
 * under the terms of the GNU General Public License version 3, as published
 * by the Free Software Foundation.
 *
 * This program is distributed in the hope that it will be useful, but
 * WITHOUT ANY WARRANTY; without even the implied warranties of
 * MERCHANTABILITY, SATISFACTORY QUALITY, or FITNESS FOR A PARTICULAR
 * PURPOSE.  See the GNU General Public License for more details.
 *
 * You should have received a copy of the GNU General Public License along
 * with this program.  If not, see <http://www.gnu.org/licenses/>.
 *
 */

#include <sys/select.h>
#include <sys/un.h>
#include <sys/ioctl.h>
#include <unistd.h>
#include <fcntl.h>
#include <sys/socket.h>
#include <netinet/in.h>
#include <string.h>
#include <errno.h>
#include <sys/prctl.h>

#include <sys/time.h>
#include <sys/types.h>
#include <unistd.h>

#include <glib.h>
#include <glib/gstdio.h>

#include <algorithm>
#include <chrono>

#include <boost/filesystem.hpp>

#include <mcs/networkdevice.h>
#include <mcs/networkutils.h>
#include <mcs/utils.h>
#include <mcs/logging.h>

<<<<<<< HEAD
#include "wpasupplicantnetworkmanager.h"
#include "wfddeviceinfo.h"
=======
#include "mcs/logger.h"
#include "mcs/networkdevice.h"
#include "mcs/networkutils.h"
#include "mcs/utils.h"
#include "mcs/wfddeviceinfo.h"
>>>>>>> c267bda3

namespace {
constexpr const char *kWpaSupplicantBinPath{"/sbin/wpa_supplicant"};
constexpr const uint kReadBufferSize{1024};
const std::chrono::milliseconds kDhcpIpAssignmentTimeout{5000};
const std::chrono::milliseconds kPeerFailureTimeout{5000};
const uint kSupplicantRespawnLimit{10};
const std::chrono::milliseconds kSupplicantRespawnTimeout{2000};

constexpr const char *kP2pDeviceFound{"P2P-DEVICE-FOUND"};
constexpr const char *kP2pDeviceLost{"P2P-DEVICE-LOST"};
constexpr const char *kP2pGroupFormationSuccess{"P2P-GROUP-FORMATION-SUCCESS"};
constexpr const char *kP2pGroupStarted{"P2P-GROUP-STARTED"};
constexpr const char *kP2pGroupRemoved{"P2P-GROUP-REMOVED"};
constexpr const char *kP2pGoNegFailure{"P2P-GO-NEG-FAILURE"};
constexpr const char *kP2pFindStopped{"P2P-FIND-STOPPED"};
constexpr const char *kApStaConnected{"AP-STA-CONNECTED"};
constexpr const char *kApStaDisconnected{"AP-STA-DISCONNECTED"};
}

WpaSupplicantNetworkManager::WpaSupplicantNetworkManager(NetworkManager::Delegate *delegate) :
    delegate_(delegate),
    // This network manager implementation is bound to the p2p0 network interface
    // being available which is the case on most Android platforms.
    interface_name_("p2p0"),
    firmware_loader_(interface_name_, this),
    ctrl_path_(mcs::Utils::Sprintf("/var/run/%s_supplicant", interface_name_.c_str())),
    command_queue_(new WpaSupplicantCommandQueue(this)),
    dhcp_client_(this, interface_name_),
    dhcp_server_(nullptr, interface_name_),
    channel_(nullptr)   ,
    channel_watch_(0),
    dhcp_timeout_(0),
    respawn_limit_(kSupplicantRespawnLimit),
    respawn_source_(0),
    is_group_owner_(false),
    scanning_(false) {
}

WpaSupplicantNetworkManager::~WpaSupplicantNetworkManager() {
    DisconnectSupplicant();
    StopSupplicant();

    if (respawn_source_)
        g_source_remove(respawn_source_);
}


bool WpaSupplicantNetworkManager::Setup() {
    if (!firmware_loader_.IsNeeded())
        return StartSupplicant();

    return firmware_loader_.TryLoad();
}

void WpaSupplicantNetworkManager::OnFirmwareLoaded() {
    StartSupplicant();
}

void WpaSupplicantNetworkManager::OnFirmwareUnloaded() {
    StopSupplicant();

    // FIXME what are we going to do now? This needs to be
    // solved together with the other system components
    // changing the firmware. Trying to reload the firmware
    // is the best we can do for now.
    firmware_loader_.TryLoad();
}

void WpaSupplicantNetworkManager::OnUnsolicitedResponse(WpaSupplicantMessage message) {
<<<<<<< HEAD
    if (message.Type() != kEvent)
        return;

    // Ignore events we are not interested in
    if (message.Name() == "CTRL-EVENT-SCAN-STARTED" ||
        message.Name() == "CTRL-EVENT-SCAN-RESULTS" ||
        message.Name() == "CTRL-EVENT-CONNECTED" ||
        message.Name() == "CTRL-EVENT-DISCONNECTED")
=======
    if (message.Type() != kEvent) {
        MCS_WARNING("unhandled supplicant message: %s", message.Raw().c_str());
>>>>>>> c267bda3
        return;

    // FIXME Keep track of scanning and adjust scanning_ accordingly

    if (message.Name() == kP2pDeviceFound)
        OnP2pDeviceFound(message);
    else if (message.Name() == kP2pDeviceLost)
        OnP2pDeviceLost(message);
    else if (message.Name() == kP2pGroupStarted)
        OnP2pGroupStarted(message);
    else if (message.Name() == kP2pGroupRemoved)
        OnP2pGroupRemoved(message);
    else if (message.Name() == kP2pGoNegFailure)
        OnP2pGoNegFailure(message);
    else if (message.Name() == kP2pFindStopped)
        OnP2pFindStopped(message);
    else if (message.Name() == kApStaConnected)
        OnApStaConnected(message);
    else if (message.Name() == kApStaDisconnected)
        OnApStaDisconnected(message);
    else
<<<<<<< HEAD
        mcs::Warning("unhandled supplicant event: %s", message.Raw().c_str());
=======
        MCS_WARNING("unhandled supplicant event: %s", message.Raw().c_str());
>>>>>>> c267bda3
}

void WpaSupplicantNetworkManager::OnP2pDeviceFound(WpaSupplicantMessage &message) {
    // P2P-DEVICE-FOUND 4e:74:03:70:e2:c1 p2p_dev_addr=4e:74:03:70:e2:c1
    // pri_dev_type=8-0050F204-2 name='Aquaris M10' config_methods=0x188 dev_capab=0x5
    // group_capab=0x0 wfd_dev_info=0x00111c440032 new=1

    char *address = nullptr;
    char *name = nullptr;
    char *config_methods_str = nullptr;
    char *wfd_dev_info = nullptr;

    message.ReadDictEntry("p2p_dev_addr", 's', &address);
    message.ReadDictEntry("name", 's', &name);
    message.ReadDictEntry("config_methods", 's', &config_methods_str);
    message.ReadDictEntry("wfd_dev_info", 's', &wfd_dev_info);

    mcs::Debug("address %s name %s config_methods %s wfd_dev_info %s",
               address, name, config_methods_str, wfd_dev_info);

<<<<<<< HEAD
    auto wfd_info = WfdDeviceInfo::Create(wfd_dev_info);

    if (!wfd_info.IsSupported()) {
        mcs::Debug("Ignoring unsupported device %s", address);
        return;
    }

    auto roles = std::vector<mcs::NetworkDeviceRole>();
    if (wfd_info.IsSupportedSink())
        roles.push_back(mcs::kSink);
    if (wfd_info.IsSupportedSource())
        roles.push_back(mcs::kSource);
=======
    MCS_WARNING("Found device with address %s name %s config_methods %s", address, name, config_methods_str);
>>>>>>> c267bda3

    // Check if we've that peer already in our list, if that is the
    // case we just update it.
    for (auto iter : available_devices_) {
        auto device = iter.second;

        if (device->Address() != address)
            continue;

        device->SetAddress(address);
        device->SetName(name);
        device->SetSupportedRoles(roles);

        return;
    }

    mcs::NetworkDevice::Ptr device(new mcs::NetworkDevice);
    device->SetAddress(address);
    device->SetName(name);
    device->SetSupportedRoles(roles);

    available_devices_[address] = device;

    if (delegate_)
        delegate_->OnDeviceFound(device);
}

void WpaSupplicantNetworkManager::OnP2pDeviceLost(WpaSupplicantMessage &message) {
    // P2P-DEVICE-LOST p2p_dev_addr=4e:74:03:70:e2:c1

    const char *address = nullptr;

    message.Read("e", &address);

    auto iter = available_devices_.find(address);
    if (iter == available_devices_.end())
        return;

    if (delegate_)
        delegate_->OnDeviceLost(iter->second);

    available_devices_.erase(iter);
}

void WpaSupplicantNetworkManager::OnP2pGroupStarted(WpaSupplicantMessage &message) {
    // P2P-GROUP-STARTED p2p0 GO ssid="DIRECT-hB" freq=2412 passphrase="HtP0qYon"
    // go_dev_addr=4e:74:03:64:95:a7
    if (!current_peer_)
        return;

    const char *role = nullptr;

    message.Skip("s");
    message.Read("s", &role);

    AdvanceDeviceState(current_peer_, mcs::kConfiguration);

    // If we're the GO the other side is the client and vice versa
    if (g_strcmp0(role, "GO") == 0) {
        is_group_owner_ = true;

        // As we're the owner we can now just startup the DHCP server
        // and report we're connected as there is not much more to do
        // from our side.
        dhcp_server_.Start();

        AdvanceDeviceState(current_peer_, mcs::kConnected);
    } else {
        is_group_owner_ = false;

        // We're a client of a formed group now and have to acquire
        // our IP address via DHCP so we have to wait until we're
        // reporting our upper layers that we're connected.
        dhcp_client_.Start();

        // To not wait forever we're starting a timeout here which
        // will bring everything down if we didn't received a IP
        // address once it happens.
        dhcp_timeout_ = g_timeout_add(kDhcpIpAssignmentTimeout.count(), &WpaSupplicantNetworkManager::OnGroupClientDhcpTimeout, this);
    }
}

void WpaSupplicantNetworkManager::OnP2pGroupRemoved(WpaSupplicantMessage &message) {
    // P2P-GROUP-REMOVED p2p0 GO reason=FORMATION_FAILED
    if (!current_peer_)
        return;

    const char *reason = nullptr;

    message.ReadDictEntry("reason", 's', &reason);

    // FIXME this can be made easier once we have the same interface for
    // both client and server to that we only do an dhcp_.Stop() without
    // carrying if its a server or a client.
    if (is_group_owner_)
        dhcp_server_.Stop();
    else
        dhcp_client_.Stop();

    if (g_strcmp0(reason, "FORMATION_FAILED") == 0 ||
            g_strcmp0(reason, "PSK_FAILURE") == 0 ||
            g_strcmp0(reason, "FREQ_CONFLICT") == 0)
        AdvanceDeviceState(current_peer_, mcs::kFailure);
    else
        AdvanceDeviceState(current_peer_, mcs::kDisconnected);

    current_peer_.reset();
}

void WpaSupplicantNetworkManager::OnP2pGoNegFailure(WpaSupplicantMessage &message) {
    if (!current_peer_)
        return;

    AdvanceDeviceState(current_peer_, mcs::kFailure);

    current_peer_.reset();
}

void WpaSupplicantNetworkManager::OnP2pFindStopped(WpaSupplicantMessage &message) {
    if (!scanning_)
        return;

    scanning_ = false;
}

void WpaSupplicantNetworkManager::OnApStaConnected(WpaSupplicantMessage &message) {
}

void WpaSupplicantNetworkManager::OnApStaDisconnected(WpaSupplicantMessage &message) {
}

void WpaSupplicantNetworkManager::OnWriteMessage(WpaSupplicantMessage message) {
    auto data = message.Raw();
    if (send(sock_, data.c_str(), data.length(), 0) < 0)
<<<<<<< HEAD
        mcs::Error("Failed to send data to wpa-supplicant");
=======
        MCS_WARNING("Failed to send data to wpa-supplicant");
>>>>>>> c267bda3
}

mcs::IpV4Address WpaSupplicantNetworkManager::LocalAddress() const {
    mcs::IpV4Address address;

    if (is_group_owner_)
        address = dhcp_server_.LocalAddress();
    else
        address = dhcp_client_.LocalAddress();

    return address;
}

bool WpaSupplicantNetworkManager::Running() const {
    return supplicant_pid_ > 0;
}

bool WpaSupplicantNetworkManager::Scanning() const {
    return scanning_;
}

gboolean WpaSupplicantNetworkManager::OnConnectSupplicant(gpointer user_data) {
    auto inst = static_cast<WpaSupplicantNetworkManager*>(user_data);
    // If we're no able to connect to supplicant we try it again next time
    return !inst->ConnectSupplicant();
}

void WpaSupplicantNetworkManager::OnSupplicantWatch(GPid pid, gint status, gpointer user_data) {
    auto inst = static_cast<WpaSupplicantNetworkManager*>(user_data);

<<<<<<< HEAD
    mcs::Error("Supplicant process exited with status %d", status);
=======
    MCS_WARNING("Supplicant process exited with status %d", status);
>>>>>>> c267bda3

    if (!g_spawn_check_exit_status(status, nullptr))
        inst->HandleSupplicantFailed();
}

gboolean WpaSupplicantNetworkManager::OnSupplicantRespawn(gpointer user_data) {
    auto inst = static_cast<WpaSupplicantNetworkManager*>(user_data);

    if (!inst->StartSupplicant() && inst->respawn_limit_ > 0) {
        // If we directly failed to start supplicant we schedule the next try
        // right away
        inst->respawn_limit_--;
        return TRUE;
    }

    return FALSE;
}

void WpaSupplicantNetworkManager::HandleSupplicantFailed() {
    if (respawn_limit_ > 0) {
        if (respawn_source_)
            g_source_remove(respawn_source_);

        respawn_source_ = g_timeout_add(kSupplicantRespawnTimeout.count(), &WpaSupplicantNetworkManager::OnSupplicantRespawn, this);
        respawn_limit_--;
    }

    DisconnectSupplicant();
    StopSupplicant();
    Reset();
}

void WpaSupplicantNetworkManager::Reset() {
    if (current_peer_) {
        AdvanceDeviceState(current_peer_, mcs::kDisconnected);

        current_peer_ = nullptr;

        if (dhcp_timeout_ > 0) {
            g_source_remove(dhcp_timeout_);
            dhcp_timeout_ = 0;
        }

        dhcp_client_.Stop();
        dhcp_server_.Stop();
    }

    if (delegate_) {
        for (auto peer : available_devices_)
            delegate_->OnDeviceLost(peer.second);
    }

    available_devices_.clear();
    is_group_owner_ = false;
}

bool WpaSupplicantNetworkManager::CreateSupplicantConfig(const std::string &conf_path) {
    auto config = mcs::Utils::Sprintf(
                "# GENERATED - DO NOT EDIT!\n"
                "config_methods=pbc\n" // We're only supporting PBC for now
                "ap_scan=1\n"
                "device_name=%s",
                "unknown");

    GError *error = nullptr;
    if (!g_file_set_contents(conf_path.c_str(), config.c_str(), config.length(), &error)) {
<<<<<<< HEAD
        mcs::Error("Failed to create configuration file for supplicant: %s",
                   error->message);
=======
        MCS_WARNING("Failed to create configuration file for supplicant: %s",
                  error->message);
>>>>>>> c267bda3
        g_error_free(error);
        return false;
    }

    return true;
}

void WpaSupplicantNetworkManager::OnSupplicantProcessSetup(gpointer user_data) {
    // Die when our parent dies so we don't stay around any longer and can
    // be restarted when the service restarts
    if (prctl(PR_SET_PDEATHSIG, SIGKILL) < 0)
<<<<<<< HEAD
        mcs::Error("Failed to track parents process status: %s", strerror(errno));
=======
        MCS_WARNING("Failed to track parents process status: %s", strerror(errno));
>>>>>>> c267bda3
}

bool WpaSupplicantNetworkManager::StartSupplicant() {
    auto conf_path = mcs::Utils::Sprintf("/tmp/supplicant-%s.conf", interface_name_.c_str());

    if (!CreateSupplicantConfig(conf_path))
        return false;

    // Drop any left over control socket to be able to setup
    // a new one.
    boost::system::error_code err_code;
    auto path = boost::filesystem::path(ctrl_path_);
    boost::filesystem::remove_all(path, err_code);
    if (err_code)
<<<<<<< HEAD
        mcs::Warning("Failed remove control directory for supplicant. Will cause problems.");
=======
        MCS_WARNING("Failed remove control directory for supplicant. Will cause problems.");
>>>>>>> c267bda3

    auto cmdline = mcs::Utils::Sprintf("%s -Dnl80211 -i%s -C%s -ddd -t -K -c%s -W",
                                           kWpaSupplicantBinPath,
                                           interface_name_.c_str(),
                                           ctrl_path_.c_str(),
                                           conf_path.c_str());
    auto argv = g_strsplit(cmdline.c_str(), " ", -1);

    auto flags = G_SPAWN_DEFAULT | G_SPAWN_DO_NOT_REAP_CHILD;

    if (!getenv("MIRACAST_SUPPLICANT_DEBUG"))
        flags |= (G_SPAWN_STDOUT_TO_DEV_NULL | G_SPAWN_STDERR_TO_DEV_NULL);

    GError *error = nullptr;
    int err = g_spawn_async(NULL, argv, NULL, (GSpawnFlags) flags,
                            &WpaSupplicantNetworkManager::OnSupplicantProcessSetup, NULL, &supplicant_pid_, &error);
    if (err < 0) {
<<<<<<< HEAD
        mcs::Error("Failed to spawn wpa-supplicant process: %s", error->message);
=======
        MCS_WARNING("Failed to spawn wpa-supplicant process: %s", error->message);
>>>>>>> c267bda3
        g_strfreev(argv);
        g_error_free(error);
        return false;
    }

    err = g_child_watch_add(supplicant_pid_, &WpaSupplicantNetworkManager::OnSupplicantWatch, this);
    if (err < 0) {
<<<<<<< HEAD
        mcs::Error("Failed to setup watch for supplicant");
=======
        MCS_WARNING("Failed to setup watch for supplicant");
>>>>>>> c267bda3
        StopSupplicant();
        return false;
    }

    g_strfreev(argv);

    g_timeout_add(500, &WpaSupplicantNetworkManager::OnConnectSupplicant, this);

    return true;
}

void WpaSupplicantNetworkManager::StopSupplicant() {
    if (supplicant_pid_ < 0)
        return;

    g_spawn_close_pid(supplicant_pid_);
    supplicant_pid_ = 0;
}

bool WpaSupplicantNetworkManager::ConnectSupplicant() {
    std::string socket_path = mcs::Utils::Sprintf("%s/%s",
                                                      ctrl_path_.c_str(),
                                                      interface_name_.c_str());

<<<<<<< HEAD
    mcs::Debug("socket path %s", socket_path.c_str());
=======
    MCS_WARNING("Connecting supplicant on %s", socket_path.c_str());
>>>>>>> c267bda3

    struct sockaddr_un local;
    sock_ = ::socket(PF_UNIX, SOCK_DGRAM, 0);
    if (sock_ < 0) {
<<<<<<< HEAD
        mcs::Error("Failed to create socket");
=======
        MCS_WARNING("Failed to create socket");
>>>>>>> c267bda3
        return false;
    }

    local.sun_family = AF_UNIX;

    std::string local_path = mcs::Utils::Sprintf("/tmp/p2p0-%d", getpid());
    if (g_file_test(local_path.c_str(), G_FILE_TEST_EXISTS))
        g_remove(local_path.c_str());

    strncpy(local.sun_path, local_path.c_str(), sizeof(local.sun_path));

    if (::bind(sock_, (struct sockaddr *) &local, sizeof(local)) < 0) {
<<<<<<< HEAD
        mcs::Error("Failed to bind socket");
=======
        MCS_WARNING("Failed to bind socket");
>>>>>>> c267bda3
        return false;
    }

    struct sockaddr_un dest;
    dest.sun_family = AF_UNIX;
    strncpy(dest.sun_path, socket_path.c_str(), sizeof(dest.sun_path));

    if (::connect(sock_, (struct sockaddr*) &dest, sizeof(dest)) < 0) {
<<<<<<< HEAD
        mcs::Error("Failed to connect socket");
=======
        MCS_WARNING("Failed to connect socket");
>>>>>>> c267bda3
        return false;
    }

    int flags = ::fcntl(sock_, F_GETFL);
    flags |= O_NONBLOCK;
    ::fcntl(sock_, F_SETFL, flags);

    channel_ = g_io_channel_unix_new(sock_);
    channel_watch_ = g_io_add_watch(channel_, (GIOCondition) (G_IO_IN | G_IO_HUP | G_IO_ERR),
                       &WpaSupplicantNetworkManager::OnIncomingMessages, this);
    if (channel_watch_ == 0) {
<<<<<<< HEAD
        mcs::Error("Failed to setup watch for incoming messages from wpa-supplicant");
=======
        MCS_WARNING("Failed to setup watch for incoming messages from wpa-supplicant");
>>>>>>> c267bda3
        return false;
    }

    // We need to attach to receive all occuring events from wpa-supplicant
    auto m = WpaSupplicantMessage::CreateRequest("ATTACH");
    RequestAsync(m, [=](const WpaSupplicantMessage &message) {
        if (message.IsFail()) {
<<<<<<< HEAD
            mcs::Error("Failed to attach to wpa-supplicant for unsolicited events");
=======
            MCS_WARNING("Failed to attach to wpa-supplicant for unsolicited events");
>>>>>>> c267bda3
            return;
        }
    });

    // Enable WiFi display support
    m = WpaSupplicantMessage::CreateRequest("SET");
    g_assert(m.Append("si", "wifi_display", 1));
    RequestAsync(m);

    std::list<std::string> wfd_sub_elements;
    // FIXME build this rather than specifying a static string here
    wfd_sub_elements.push_back(std::string("000600101C440032"));
    SetWfdSubElements(wfd_sub_elements);

    respawn_limit_ = kSupplicantRespawnLimit;

    return true;
}

void WpaSupplicantNetworkManager::DisconnectSupplicant() {
    if (sock_ < 0)
        return;

    if (channel_) {
        g_io_channel_shutdown(channel_, FALSE, nullptr);
        g_io_channel_unref(channel_);
        channel_ = nullptr;
    }

    if (channel_watch_ > 0) {
        g_source_remove(channel_watch_);
        channel_watch_ = 0;
    }

    if (sock_ > 0) {
        ::close(sock_);
        sock_ = 0;
    }
}

gboolean WpaSupplicantNetworkManager::OnIncomingMessages(GIOChannel *source, GIOCondition condition,
                                                       gpointer user_data) {
    auto inst = static_cast<WpaSupplicantNetworkManager*>(user_data);
    char buf[kReadBufferSize];

    if (condition & G_IO_HUP) {
<<<<<<< HEAD
        mcs::Warning("Got disconnected from supplicant");
=======
        MCS_WARNING("Got disconnected from supplicant");
>>>>>>> c267bda3
        inst->StopSupplicant();
        return TRUE;
    }

    while (mcs::NetworkUtils::BytesAvailableToRead(inst->sock_) > 0) {
        int ret = recv(inst->sock_, buf, sizeof(buf) - 1, 0);
        if (ret < 0)
            return TRUE;

        buf[ret] = '\0';

        inst->command_queue_->HandleMessage(WpaSupplicantMessage::CreateRaw(buf));
    }

    return TRUE;
}

void WpaSupplicantNetworkManager::RequestAsync(const WpaSupplicantMessage &message, std::function<void(WpaSupplicantMessage)> callback) {
    command_queue_->EnqueueCommand(message, callback);
}

void WpaSupplicantNetworkManager::OnAddressAssigned(const mcs::IpV4Address &address) {
    if (!current_peer_)
        return;

    if (dhcp_timeout_ > 0) {
        g_source_remove(dhcp_timeout_);
        dhcp_timeout_ = 0;
    }


    AdvanceDeviceState(current_peer_, mcs::kConnected);
}

gboolean WpaSupplicantNetworkManager::OnDeviceFailureTimeout(gpointer user_data) {
    auto inst = static_cast<WpaSupplicantNetworkManager*>(user_data);
    inst->current_peer_->SetState(mcs::kIdle);

    return FALSE;
}

gboolean WpaSupplicantNetworkManager::OnGroupClientDhcpTimeout(gpointer user_data) {
    auto inst = static_cast<WpaSupplicantNetworkManager*>(user_data);

    if (!inst->current_peer_)
        return FALSE;

    // Switch peer back into idle state after some time
    g_timeout_add(kPeerFailureTimeout.count(), &WpaSupplicantNetworkManager::OnDeviceFailureTimeout, inst);

    inst->AdvanceDeviceState(inst->current_peer_, mcs::kFailure);

    return FALSE;
}

void WpaSupplicantNetworkManager::SetWfdSubElements(const std::list<std::string> &elements) {
    int n = 0;
    for (auto element : elements) {
        auto m = WpaSupplicantMessage::CreateRequest("WFD_SUBELEM_SET");
        m.Append("is", n, element.c_str());
        RequestAsync(m);
        n++;
    }
}

void WpaSupplicantNetworkManager::Scan(const std::chrono::seconds &timeout) {
    if (scanning_)
        return;

    // This will scan forever but is exactly what we want as our user
    // has to take care about stopping this scan after some after.
    auto m = WpaSupplicantMessage::CreateRequest("P2P_FIND");

    if (timeout.count() > 0) {
        auto seconds = timeout.count();
        m.Append("i", &seconds);
    }

    RequestAsync(m, [=](const WpaSupplicantMessage &message) {
        scanning_ = !message.IsFail();
    });
}

std::vector<mcs::NetworkDevice::Ptr> WpaSupplicantNetworkManager::Devices() const {
    std::vector<mcs::NetworkDevice::Ptr> values;
    std::transform(available_devices_.begin(), available_devices_.end(),
                   std::back_inserter(values),
                   [=](const std::pair<std::string,mcs::NetworkDevice::Ptr> &value) {
        return value.second;
    });
    return values;
}

void WpaSupplicantNetworkManager::AdvanceDeviceState(const mcs::NetworkDevice::Ptr &device, mcs::NetworkDeviceState state) {
    mcs::Debug("new state %s", mcs::NetworkDevice::StateToStr(state).c_str());

    device->SetState(state);
    if (delegate_) {
        delegate_->OnDeviceStateChanged(device);
        delegate_->OnDeviceChanged(device);
    }
}

bool WpaSupplicantNetworkManager::Connect(const mcs::NetworkDevice::Ptr &device) {
    if (current_peer_)
        return false;

    if (available_devices_.find(device->Address()) == available_devices_.end())
        return false;

    current_peer_ = available_devices_[device->Address()];

    mcs::Debug("Attempting to connect with %s", device->Address().c_str());

    if (scanning_) {
        mcs::Debug("Currently scanning; stopping this first");
        RequestAsync(WpaSupplicantMessage::CreateRequest("P2P_STOP_FIND"));
    }

    auto m = WpaSupplicantMessage::CreateRequest("P2P_CONNECT");
    m.Append("ss", device->Address().c_str(), "pbc");

    RequestAsync(m, [&](const WpaSupplicantMessage &message) {
        if (message.IsFail()) {
<<<<<<< HEAD
            AdvanceDeviceState(current_peer_, mcs::kFailure);
=======
            MCS_WARNING("Failed to connect with remote %s", device->Address().c_str());
>>>>>>> c267bda3
            return;
        }
    });

    return true;
}

bool WpaSupplicantNetworkManager::Disconnect(const mcs::NetworkDevice::Ptr &device) {
    if (!current_peer_ || current_peer_ != device)
        return false;

    mcs::Debug("device %s", device->Address().c_str());

    WpaSupplicantMessage m;

    if (current_peer_->IsConnecting()) {
        m = WpaSupplicantMessage::CreateRequest("P2P_CANCEL");
    }
    else {
        m = WpaSupplicantMessage::CreateRequest("P2P_GROUP_REMOVE");
        m.Append("s", interface_name_.c_str());
    }

    RequestAsync(m, [&](const WpaSupplicantMessage &message) {
        if (message.IsFail()) {
<<<<<<< HEAD
            mcs::Error("Failed to disconnect all connected devices on interface %s", interface_name_.c_str());
=======
            MCS_WARNING("Failed to disconnect all connected devices on interface %s", interface_name_.c_str());
>>>>>>> c267bda3
            return;
        }
    });

    return true;
}<|MERGE_RESOLUTION|>--- conflicted
+++ resolved
@@ -41,18 +41,11 @@
 #include <mcs/networkdevice.h>
 #include <mcs/networkutils.h>
 #include <mcs/utils.h>
-#include <mcs/logging.h>
-
-<<<<<<< HEAD
+#include <mcs/logger.h>
+
 #include "wpasupplicantnetworkmanager.h"
 #include "wfddeviceinfo.h"
-=======
-#include "mcs/logger.h"
-#include "mcs/networkdevice.h"
-#include "mcs/networkutils.h"
-#include "mcs/utils.h"
-#include "mcs/wfddeviceinfo.h"
->>>>>>> c267bda3
+
 
 namespace {
 constexpr const char *kWpaSupplicantBinPath{"/sbin/wpa_supplicant"};
@@ -123,7 +116,6 @@
 }
 
 void WpaSupplicantNetworkManager::OnUnsolicitedResponse(WpaSupplicantMessage message) {
-<<<<<<< HEAD
     if (message.Type() != kEvent)
         return;
 
@@ -132,13 +124,7 @@
         message.Name() == "CTRL-EVENT-SCAN-RESULTS" ||
         message.Name() == "CTRL-EVENT-CONNECTED" ||
         message.Name() == "CTRL-EVENT-DISCONNECTED")
-=======
-    if (message.Type() != kEvent) {
-        MCS_WARNING("unhandled supplicant message: %s", message.Raw().c_str());
->>>>>>> c267bda3
-        return;
-
-    // FIXME Keep track of scanning and adjust scanning_ accordingly
+        return;
 
     if (message.Name() == kP2pDeviceFound)
         OnP2pDeviceFound(message);
@@ -157,11 +143,7 @@
     else if (message.Name() == kApStaDisconnected)
         OnApStaDisconnected(message);
     else
-<<<<<<< HEAD
-        mcs::Warning("unhandled supplicant event: %s", message.Raw().c_str());
-=======
         MCS_WARNING("unhandled supplicant event: %s", message.Raw().c_str());
->>>>>>> c267bda3
 }
 
 void WpaSupplicantNetworkManager::OnP2pDeviceFound(WpaSupplicantMessage &message) {
@@ -179,14 +161,13 @@
     message.ReadDictEntry("config_methods", 's', &config_methods_str);
     message.ReadDictEntry("wfd_dev_info", 's', &wfd_dev_info);
 
-    mcs::Debug("address %s name %s config_methods %s wfd_dev_info %s",
-               address, name, config_methods_str, wfd_dev_info);
-
-<<<<<<< HEAD
+    MCS_DEBUG("address %s name %s config_methods %s wfd_dev_info %s",
+          address, name, config_methods_str, wfd_dev_info);
+
     auto wfd_info = WfdDeviceInfo::Create(wfd_dev_info);
 
     if (!wfd_info.IsSupported()) {
-        mcs::Debug("Ignoring unsupported device %s", address);
+        MCS_DEBUG("Ignoring unsupported device %s", address);
         return;
     }
 
@@ -195,9 +176,6 @@
         roles.push_back(mcs::kSink);
     if (wfd_info.IsSupportedSource())
         roles.push_back(mcs::kSource);
-=======
-    MCS_WARNING("Found device with address %s name %s config_methods %s", address, name, config_methods_str);
->>>>>>> c267bda3
 
     // Check if we've that peer already in our list, if that is the
     // case we just update it.
@@ -331,12 +309,8 @@
 
 void WpaSupplicantNetworkManager::OnWriteMessage(WpaSupplicantMessage message) {
     auto data = message.Raw();
-    if (send(sock_, data.c_str(), data.length(), 0) < 0)
-<<<<<<< HEAD
-        mcs::Error("Failed to send data to wpa-supplicant");
-=======
+    if (::send(sock_, data.c_str(), data.length(), 0) < 0)
         MCS_WARNING("Failed to send data to wpa-supplicant");
->>>>>>> c267bda3
 }
 
 mcs::IpV4Address WpaSupplicantNetworkManager::LocalAddress() const {
@@ -367,11 +341,7 @@
 void WpaSupplicantNetworkManager::OnSupplicantWatch(GPid pid, gint status, gpointer user_data) {
     auto inst = static_cast<WpaSupplicantNetworkManager*>(user_data);
 
-<<<<<<< HEAD
-    mcs::Error("Supplicant process exited with status %d", status);
-=======
     MCS_WARNING("Supplicant process exited with status %d", status);
->>>>>>> c267bda3
 
     if (!g_spawn_check_exit_status(status, nullptr))
         inst->HandleSupplicantFailed();
@@ -438,13 +408,8 @@
 
     GError *error = nullptr;
     if (!g_file_set_contents(conf_path.c_str(), config.c_str(), config.length(), &error)) {
-<<<<<<< HEAD
-        mcs::Error("Failed to create configuration file for supplicant: %s",
-                   error->message);
-=======
-        MCS_WARNING("Failed to create configuration file for supplicant: %s",
+        MCS_ERROR("Failed to create configuration file for supplicant: %s",
                   error->message);
->>>>>>> c267bda3
         g_error_free(error);
         return false;
     }
@@ -456,11 +421,7 @@
     // Die when our parent dies so we don't stay around any longer and can
     // be restarted when the service restarts
     if (prctl(PR_SET_PDEATHSIG, SIGKILL) < 0)
-<<<<<<< HEAD
-        mcs::Error("Failed to track parents process status: %s", strerror(errno));
-=======
-        MCS_WARNING("Failed to track parents process status: %s", strerror(errno));
->>>>>>> c267bda3
+        MCS_ERROR("Failed to track parents process status: %s", strerror(errno));
 }
 
 bool WpaSupplicantNetworkManager::StartSupplicant() {
@@ -475,11 +436,7 @@
     auto path = boost::filesystem::path(ctrl_path_);
     boost::filesystem::remove_all(path, err_code);
     if (err_code)
-<<<<<<< HEAD
-        mcs::Warning("Failed remove control directory for supplicant. Will cause problems.");
-=======
-        MCS_WARNING("Failed remove control directory for supplicant. Will cause problems.");
->>>>>>> c267bda3
+        MCS_ERROR("Failed remove control directory for supplicant. Will cause problems.");
 
     auto cmdline = mcs::Utils::Sprintf("%s -Dnl80211 -i%s -C%s -ddd -t -K -c%s -W",
                                            kWpaSupplicantBinPath,
@@ -497,11 +454,7 @@
     int err = g_spawn_async(NULL, argv, NULL, (GSpawnFlags) flags,
                             &WpaSupplicantNetworkManager::OnSupplicantProcessSetup, NULL, &supplicant_pid_, &error);
     if (err < 0) {
-<<<<<<< HEAD
-        mcs::Error("Failed to spawn wpa-supplicant process: %s", error->message);
-=======
-        MCS_WARNING("Failed to spawn wpa-supplicant process: %s", error->message);
->>>>>>> c267bda3
+        MCS_ERROR("Failed to spawn wpa-supplicant process: %s", error->message);
         g_strfreev(argv);
         g_error_free(error);
         return false;
@@ -509,11 +462,7 @@
 
     err = g_child_watch_add(supplicant_pid_, &WpaSupplicantNetworkManager::OnSupplicantWatch, this);
     if (err < 0) {
-<<<<<<< HEAD
-        mcs::Error("Failed to setup watch for supplicant");
-=======
-        MCS_WARNING("Failed to setup watch for supplicant");
->>>>>>> c267bda3
+        MCS_ERROR("Failed to setup watch for supplicant");
         StopSupplicant();
         return false;
     }
@@ -538,20 +487,13 @@
                                                       ctrl_path_.c_str(),
                                                       interface_name_.c_str());
 
-<<<<<<< HEAD
-    mcs::Debug("socket path %s", socket_path.c_str());
-=======
-    MCS_WARNING("Connecting supplicant on %s", socket_path.c_str());
->>>>>>> c267bda3
+
+    MCS_DEBUG("Connecting supplicant on %s", socket_path.c_str());
 
     struct sockaddr_un local;
     sock_ = ::socket(PF_UNIX, SOCK_DGRAM, 0);
     if (sock_ < 0) {
-<<<<<<< HEAD
-        mcs::Error("Failed to create socket");
-=======
-        MCS_WARNING("Failed to create socket");
->>>>>>> c267bda3
+        MCS_ERROR("Failed to create socket");
         return false;
     }
 
@@ -564,11 +506,7 @@
     strncpy(local.sun_path, local_path.c_str(), sizeof(local.sun_path));
 
     if (::bind(sock_, (struct sockaddr *) &local, sizeof(local)) < 0) {
-<<<<<<< HEAD
-        mcs::Error("Failed to bind socket");
-=======
-        MCS_WARNING("Failed to bind socket");
->>>>>>> c267bda3
+        MCS_ERROR("Failed to bind socket");
         return false;
     }
 
@@ -577,11 +515,7 @@
     strncpy(dest.sun_path, socket_path.c_str(), sizeof(dest.sun_path));
 
     if (::connect(sock_, (struct sockaddr*) &dest, sizeof(dest)) < 0) {
-<<<<<<< HEAD
-        mcs::Error("Failed to connect socket");
-=======
-        MCS_WARNING("Failed to connect socket");
->>>>>>> c267bda3
+        MCS_ERROR("Failed to connect socket");
         return false;
     }
 
@@ -593,11 +527,7 @@
     channel_watch_ = g_io_add_watch(channel_, (GIOCondition) (G_IO_IN | G_IO_HUP | G_IO_ERR),
                        &WpaSupplicantNetworkManager::OnIncomingMessages, this);
     if (channel_watch_ == 0) {
-<<<<<<< HEAD
-        mcs::Error("Failed to setup watch for incoming messages from wpa-supplicant");
-=======
-        MCS_WARNING("Failed to setup watch for incoming messages from wpa-supplicant");
->>>>>>> c267bda3
+        MCS_ERROR("Failed to setup watch for incoming messages from wpa-supplicant");
         return false;
     }
 
@@ -605,11 +535,7 @@
     auto m = WpaSupplicantMessage::CreateRequest("ATTACH");
     RequestAsync(m, [=](const WpaSupplicantMessage &message) {
         if (message.IsFail()) {
-<<<<<<< HEAD
-            mcs::Error("Failed to attach to wpa-supplicant for unsolicited events");
-=======
-            MCS_WARNING("Failed to attach to wpa-supplicant for unsolicited events");
->>>>>>> c267bda3
+            MCS_ERROR("Failed to attach to wpa-supplicant for unsolicited events");
             return;
         }
     });
@@ -656,11 +582,6 @@
     char buf[kReadBufferSize];
 
     if (condition & G_IO_HUP) {
-<<<<<<< HEAD
-        mcs::Warning("Got disconnected from supplicant");
-=======
-        MCS_WARNING("Got disconnected from supplicant");
->>>>>>> c267bda3
         inst->StopSupplicant();
         return TRUE;
     }
@@ -755,7 +676,7 @@
 }
 
 void WpaSupplicantNetworkManager::AdvanceDeviceState(const mcs::NetworkDevice::Ptr &device, mcs::NetworkDeviceState state) {
-    mcs::Debug("new state %s", mcs::NetworkDevice::StateToStr(state).c_str());
+    MCS_DEBUG("new state %s", mcs::NetworkDevice::StateToStr(state).c_str());
 
     device->SetState(state);
     if (delegate_) {
@@ -773,10 +694,10 @@
 
     current_peer_ = available_devices_[device->Address()];
 
-    mcs::Debug("Attempting to connect with %s", device->Address().c_str());
+    MCS_DEBUG("Attempting to connect with %s", device->Address().c_str());
 
     if (scanning_) {
-        mcs::Debug("Currently scanning; stopping this first");
+        MCS_DEBUG("Currently scanning; stopping this first");
         RequestAsync(WpaSupplicantMessage::CreateRequest("P2P_STOP_FIND"));
     }
 
@@ -785,11 +706,8 @@
 
     RequestAsync(m, [&](const WpaSupplicantMessage &message) {
         if (message.IsFail()) {
-<<<<<<< HEAD
             AdvanceDeviceState(current_peer_, mcs::kFailure);
-=======
-            MCS_WARNING("Failed to connect with remote %s", device->Address().c_str());
->>>>>>> c267bda3
+            MCS_ERROR("Failed to connect with remote %s", device->Address().c_str());
             return;
         }
     });
@@ -801,7 +719,7 @@
     if (!current_peer_ || current_peer_ != device)
         return false;
 
-    mcs::Debug("device %s", device->Address().c_str());
+    MCS_DEBUG("device %s", device->Address().c_str());
 
     WpaSupplicantMessage m;
 
@@ -815,11 +733,7 @@
 
     RequestAsync(m, [&](const WpaSupplicantMessage &message) {
         if (message.IsFail()) {
-<<<<<<< HEAD
-            mcs::Error("Failed to disconnect all connected devices on interface %s", interface_name_.c_str());
-=======
-            MCS_WARNING("Failed to disconnect all connected devices on interface %s", interface_name_.c_str());
->>>>>>> c267bda3
+            MCS_ERROR("Failed to disconnect all connected devices on interface %s", interface_name_.c_str());
             return;
         }
     });
