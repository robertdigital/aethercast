/*
 * Copyright (C) 2015 Canonical, Ltd.
 *
 * This program is free software: you can redistribute it and/or modify it
 * under the terms of the GNU General Public License version 3, as published
 * by the Free Software Foundation.
 *
 * This program is distributed in the hope that it will be useful, but
 * WITHOUT ANY WARRANTY; without even the implied warranties of
 * MERCHANTABILITY, SATISFACTORY QUALITY, or FITNESS FOR A PARTICULAR
 * PURPOSE.  See the GNU General Public License for more details.
 *
 * You should have received a copy of the GNU General Public License along
 * with this program.  If not, see <http://www.gnu.org/licenses/>.
 *
 */

#include "keep_alive.h"
#include "logger.h"
#include "miracastsourcemanager.h"
#include "miracastsourceclient.h"
#include "logging.h"

namespace mcs {
std::shared_ptr<MiracastSourceManager> MiracastSourceManager::Create(const IpV4Address &address, unsigned short port) {
    auto sp = std::shared_ptr<MiracastSourceManager>{new MiracastSourceManager{}};
    sp->Setup(address, port);
    return sp;
}

MiracastSourceManager::MiracastSourceManager() :
    active_sink_(nullptr),
    socket_(nullptr),
    socket_source_(0) {
}

MiracastSourceManager::~MiracastSourceManager() {
    if (socket_source_ > 0) {
        g_source_remove(socket_source_);
        socket_source_ = 0;
    }

    active_sink_.reset();

    mcs::Debug("");
}

void MiracastSourceManager::SetDelegate(const std::weak_ptr<Delegate> &delegate) {
    delegate_ = delegate;
}

void MiracastSourceManager::ResetDelegate() {
    delegate_.reset();
}

bool MiracastSourceManager::Setup(const IpV4Address &address, unsigned short port) {
    GError *error;

    if (socket_)
        return false;

    ScopedGObject<GSocket> socket{g_socket_new(G_SOCKET_FAMILY_IPV4, G_SOCKET_TYPE_STREAM, G_SOCKET_PROTOCOL_TCP, &error)};

    if (!socket) {
<<<<<<< HEAD
        mcs::Error("Failed to setup socket for incoming source connections: %s", error->message);
=======
        WARNING("Failed to setup socket for incoming source connections: %s", error->message);
>>>>>>> c267bda3
        g_error_free(error);
        return false;
    }

    auto addr = g_inet_socket_address_new_from_string(address.to_string().c_str(), port);
    if (!g_socket_bind(socket.get(), addr, TRUE, &error)) {
<<<<<<< HEAD
        mcs::Error("Failed to setup socket for incoming source connections: %s", error->message);
=======
        WARNING("Failed to setup socket for incoming source connections: %s", error->message);
>>>>>>> c267bda3
        g_error_free(error);
        return false;
    }

    if (!g_socket_listen(socket.get(), &error)) {
<<<<<<< HEAD
        mcs::Error("Failed start listening for incoming connections: %s", error->message);
=======
        WARNING("Failed start listening for incoming connections: %s", error->message);
>>>>>>> c267bda3
        g_error_free(error);
        return false;
    }

    auto source = g_socket_create_source(socket.get(), G_IO_IN, nullptr);
    if (!source) {
<<<<<<< HEAD
        mcs::Error("Failed to setup listener for incoming connections");
=======
        WARNING("Failed to setup listener for incoming connections");
>>>>>>> c267bda3
        return false;
    }

    g_source_set_callback(source, (GSourceFunc) &MiracastSourceManager::OnNewConnection,
                          new WeakKeepAlive<MiracastSourceManager>(shared_from_this()),
                          [](gpointer data) {
                              delete static_cast<WeakKeepAlive<MiracastSourceManager>*>(data);
                          });

    socket_source_ = g_source_attach(source, nullptr);
    if (socket_source_ == 0) {
<<<<<<< HEAD
        mcs::Error("Failed to attach source to mainloop");
=======
        WARNING("Failed to attach source to mainloop");
>>>>>>> c267bda3
        g_source_unref(source);
        return false;
    }

    g_source_unref(source);

<<<<<<< HEAD
    mcs::Debug("Successfully setup source on %s:%d and awaiting incoming connection requests",
                address.to_string().c_str(), port);
=======
    INFO("Successfully setup source on %s:%d and awaiting incoming connection requests",
           address.to_string().c_str(), port);
>>>>>>> c267bda3

    socket_.swap(socket);

    return true;
}

gboolean MiracastSourceManager::OnNewConnection(GSocket *socket, GIOCondition  cond, gpointer user_data) {
    auto inst = static_cast<WeakKeepAlive<MiracastSourceManager>*>(user_data)->GetInstance().lock();

    // The callback context was deleted while the wait for connection was active.
    // Hardly anything we can do about it except for returning early.
    if (not inst)
        return FALSE;

    GError *error = nullptr;
    auto client_socket = g_socket_accept(inst->socket_.get(), NULL, &error);
    if (!client_socket) {
<<<<<<< HEAD
        mcs::Error("Failed to accept incoming connection: %s", error->message);
=======
        WARNING("Failed to accept incoming connection: %s", error->message);
>>>>>>> c267bda3
        g_error_free(error);
        g_object_unref(client_socket);
        return TRUE;
    }

    // If we add support for a coupled sink some day we can allow
    // more than one client to connect here.
    if (inst->active_sink_) {
        g_socket_close(client_socket, nullptr);
        g_object_unref(client_socket);
        return TRUE;
    }

    inst->active_sink_ = MiracastSourceClient::Create(ScopedGObject<GSocket>{client_socket});
    inst->active_sink_->SetDelegate(inst->shared_from_this());

    return TRUE;
}

void MiracastSourceManager::OnConnectionClosed() {
    if (auto sp = delegate_.lock())
        sp->OnClientDisconnected();
}
} // namespace mcs<|MERGE_RESOLUTION|>--- conflicted
+++ resolved
@@ -41,8 +41,6 @@
     }
 
     active_sink_.reset();
-
-    mcs::Debug("");
 }
 
 void MiracastSourceManager::SetDelegate(const std::weak_ptr<Delegate> &delegate) {
@@ -62,43 +60,27 @@
     ScopedGObject<GSocket> socket{g_socket_new(G_SOCKET_FAMILY_IPV4, G_SOCKET_TYPE_STREAM, G_SOCKET_PROTOCOL_TCP, &error)};
 
     if (!socket) {
-<<<<<<< HEAD
-        mcs::Error("Failed to setup socket for incoming source connections: %s", error->message);
-=======
         WARNING("Failed to setup socket for incoming source connections: %s", error->message);
->>>>>>> c267bda3
         g_error_free(error);
         return false;
     }
 
     auto addr = g_inet_socket_address_new_from_string(address.to_string().c_str(), port);
     if (!g_socket_bind(socket.get(), addr, TRUE, &error)) {
-<<<<<<< HEAD
-        mcs::Error("Failed to setup socket for incoming source connections: %s", error->message);
-=======
         WARNING("Failed to setup socket for incoming source connections: %s", error->message);
->>>>>>> c267bda3
         g_error_free(error);
         return false;
     }
 
     if (!g_socket_listen(socket.get(), &error)) {
-<<<<<<< HEAD
-        mcs::Error("Failed start listening for incoming connections: %s", error->message);
-=======
         WARNING("Failed start listening for incoming connections: %s", error->message);
->>>>>>> c267bda3
         g_error_free(error);
         return false;
     }
 
     auto source = g_socket_create_source(socket.get(), G_IO_IN, nullptr);
     if (!source) {
-<<<<<<< HEAD
-        mcs::Error("Failed to setup listener for incoming connections");
-=======
         WARNING("Failed to setup listener for incoming connections");
->>>>>>> c267bda3
         return false;
     }
 
@@ -110,24 +92,15 @@
 
     socket_source_ = g_source_attach(source, nullptr);
     if (socket_source_ == 0) {
-<<<<<<< HEAD
-        mcs::Error("Failed to attach source to mainloop");
-=======
         WARNING("Failed to attach source to mainloop");
->>>>>>> c267bda3
         g_source_unref(source);
         return false;
     }
 
     g_source_unref(source);
 
-<<<<<<< HEAD
-    mcs::Debug("Successfully setup source on %s:%d and awaiting incoming connection requests",
-                address.to_string().c_str(), port);
-=======
-    INFO("Successfully setup source on %s:%d and awaiting incoming connection requests",
-           address.to_string().c_str(), port);
->>>>>>> c267bda3
+    DEBUG("Successfully setup source on %s:%d and awaiting incoming connection requests",
+          address.to_string().c_str(), port);
 
     socket_.swap(socket);
 
@@ -145,11 +118,7 @@
     GError *error = nullptr;
     auto client_socket = g_socket_accept(inst->socket_.get(), NULL, &error);
     if (!client_socket) {
-<<<<<<< HEAD
-        mcs::Error("Failed to accept incoming connection: %s", error->message);
-=======
         WARNING("Failed to accept incoming connection: %s", error->message);
->>>>>>> c267bda3
         g_error_free(error);
         g_object_unref(client_socket);
         return TRUE;
