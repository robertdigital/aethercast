/*
 * Copyright (C) 2015 Canonical, Ltd.
 *
 * This program is free software: you can redistribute it and/or modify it
 * under the terms of the GNU General Public License version 3, as published
 * by the Free Software Foundation.
 *
 * This program is distributed in the hope that it will be useful, but
 * WITHOUT ANY WARRANTY; without even the implied warranties of
 * MERCHANTABILITY, SATISFACTORY QUALITY, or FITNESS FOR A PARTICULAR
 * PURPOSE.  See the GNU General Public License for more details.
 *
 * You should have received a copy of the GNU General Public License along
 * with this program.  If not, see <http://www.gnu.org/licenses/>.
 *
 */

<<<<<<< HEAD
#include <sys/signalfd.h>
#include <sys/prctl.h>

#include <gst/gst.h>

=======
>>>>>>> 6ce3cc41
#include "miracastservice.h"

int main(int argc, char **argv) {
<<<<<<< HEAD
    GOptionContext *context;
    GError *error = nullptr;

    context = g_option_context_new(NULL);
    g_option_context_add_main_entries(context, options, NULL);

    if (!g_option_context_parse(context, &argc, &argv, &error)) {
        if (error) {
            g_printerr("%s\n", error->message);
            g_error_free(error);
        } else
            g_printerr("An unknown error occurred\n");
        exit(1);
    }

    g_option_context_free(context);

    if (option_version) {
        printf("%s\n", VERSION);
        return 0;
    }

    // Become a reaper of all our children
    if (prctl(PR_SET_CHILD_SUBREAPER, 1) < 0)
        g_warning("Failed to make us a subreaper of our children");

    gst_init(nullptr, nullptr);

    main_loop = g_main_loop_new(nullptr, FALSE);

    auto service = mcs::MiracastService::create();
    auto mcsa = mcs::MiracastServiceAdapter::create(service);

    g_main_loop_run(main_loop);

    g_main_loop_unref(main_loop);

    return 0;
=======
    return mcs::MiracastService::Main(mcs::MiracastService::MainOptions::FromCommandLine(argc, argv));
>>>>>>> 6ce3cc41
}<|MERGE_RESOLUTION|>--- conflicted
+++ resolved
@@ -15,57 +15,8 @@
  *
  */
 
-<<<<<<< HEAD
-#include <sys/signalfd.h>
-#include <sys/prctl.h>
-
-#include <gst/gst.h>
-
-=======
->>>>>>> 6ce3cc41
 #include "miracastservice.h"
 
 int main(int argc, char **argv) {
-<<<<<<< HEAD
-    GOptionContext *context;
-    GError *error = nullptr;
-
-    context = g_option_context_new(NULL);
-    g_option_context_add_main_entries(context, options, NULL);
-
-    if (!g_option_context_parse(context, &argc, &argv, &error)) {
-        if (error) {
-            g_printerr("%s\n", error->message);
-            g_error_free(error);
-        } else
-            g_printerr("An unknown error occurred\n");
-        exit(1);
-    }
-
-    g_option_context_free(context);
-
-    if (option_version) {
-        printf("%s\n", VERSION);
-        return 0;
-    }
-
-    // Become a reaper of all our children
-    if (prctl(PR_SET_CHILD_SUBREAPER, 1) < 0)
-        g_warning("Failed to make us a subreaper of our children");
-
-    gst_init(nullptr, nullptr);
-
-    main_loop = g_main_loop_new(nullptr, FALSE);
-
-    auto service = mcs::MiracastService::create();
-    auto mcsa = mcs::MiracastServiceAdapter::create(service);
-
-    g_main_loop_run(main_loop);
-
-    g_main_loop_unref(main_loop);
-
-    return 0;
-=======
     return mcs::MiracastService::Main(mcs::MiracastService::MainOptions::FromCommandLine(argc, argv));
->>>>>>> 6ce3cc41
 }