--- conflicted
+++ resolved
@@ -27,25 +27,6 @@
 namespace mcs {
 
 void NullSourceMediaManager::Play() {
-<<<<<<< HEAD
-    mcs::Warning("Not implemented");
-}
-
-void NullSourceMediaManager::Pause() {
-    mcs::Warning("Not implemented");
-}
-
-void NullSourceMediaManager::Teardown() {
-    mcs::Warning("Not implemented");
-}
-
-bool NullSourceMediaManager::IsPaused() const {
-    mcs::Warning("Not implemented");
-}
-
-void NullSourceMediaManager::Configure() {
-    mcs::Warning("Not implemented");
-=======
     WARNING("NullSourceMediaManager: Not implemented");
 }
 
@@ -63,17 +44,12 @@
 
 void NullSourceMediaManager::Configure() {
     WARNING("NullSourceMediaManager: Not implemented");
->>>>>>> c267bda3
 }
 
 std::shared_ptr<BaseSourceMediaManager> MediaManagerFactory::CreateSource(const std::string &remote_address) {
     std::string type = Utils::GetEnvValue("MIRACAST_SOURCE_TYPE");
 
-<<<<<<< HEAD
-    mcs::Debug("type '%s'", type.c_str());
-=======
     WARNING("Creating source media manager of type %s", type.c_str());
->>>>>>> c267bda3
 
     if (type.length() == 0 || type == "mir")
         return std::make_shared<MirSourceMediaManager>(remote_address);
