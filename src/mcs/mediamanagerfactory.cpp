--- conflicted
+++ resolved
@@ -44,13 +44,8 @@
     g_warning("NullSourceMediaManager: Not implemented");
 }
 
-<<<<<<< HEAD
 std::shared_ptr<BaseSourceMediaManager> MediaManagerFactory::CreateSource(const std::string &remote_address) {
-    std::string type = getenv("MIRACAST_SOURCE_TYPE");
-=======
-BaseSourceMediaManager* MediaManagerFactory::CreateSource(const std::string &remote_address) {
     std::string type = Utils::GetEnvValue("MIRACAST_SOURCE_TYPE");
->>>>>>> 1746c852
 
     g_warning("Creating source media manager of type %s", type.c_str());
 
