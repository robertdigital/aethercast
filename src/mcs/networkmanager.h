--- conflicted
+++ resolved
@@ -47,16 +47,7 @@
     virtual void SetWfdSubElements(const std::list<std::string> &elements) = 0;
 
     virtual std::vector<NetworkDevice::Ptr> Devices() const = 0;
-<<<<<<< HEAD
-    virtual std::string LocalAddress() const = 0;
-=======
-
-    virtual int Connect(const IpV4Address &address, bool persistent = true) = 0;
-    virtual int DisconnectAll() = 0;
-
-    virtual NetworkDeviceRole Role() const = 0;
     virtual IpV4Address LocalAddress() const = 0;
->>>>>>> 77a0b7ba
     virtual bool Running() const = 0;
 
 protected:
