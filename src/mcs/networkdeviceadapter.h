/*
 * Copyright (C) 2015 Canonical, Ltd.
 *
 * This program is free software: you can redistribute it and/or modify it
 * under the terms of the GNU General Public License version 3, as published
 * by the Free Software Foundation.
 *
 * This program is distributed in the hope that it will be useful, but
 * WITHOUT ANY WARRANTY; without even the implied warranties of
 * MERCHANTABILITY, SATISFACTORY QUALITY, or FITNESS FOR A PARTICULAR
 * PURPOSE.  See the GNU General Public License for more details.
 *
 * You should have received a copy of the GNU General Public License along
 * with this program.  If not, see <http://www.gnu.org/licenses/>.
 *
 */

#ifndef NETWORKDEVICEADAPTER_H_
#define NETWORKDEVICEADAPTER_H_

#ifdef __cplusplus
extern "C" {
#endif
#include "aethercastinterface.h"
#ifdef __cplusplus
}
#endif

#include "networkdevice.h"
#include "miracastcontroller.h"
#include "shared_gobject.h"

namespace mcs {

class NetworkDeviceAdapter : public std::enable_shared_from_this<NetworkDeviceAdapter> {
public:
    typedef std::shared_ptr<NetworkDeviceAdapter> Ptr;

    static NetworkDeviceAdapter::Ptr Create(const SharedGObject<GDBusConnection> &connection, const std::string &path, const NetworkDevice::Ptr &device, const MiracastController::Ptr &controller);

    ~NetworkDeviceAdapter();

    GDBusObjectSkeleton* DBusObject() const;
    std::string Path() const;

    void SyncProperties();

private:
    static void OnHandleConnect(AethercastInterfaceDevice *skeleton, GDBusMethodInvocation *invocation,
                                const gchar *role, gpointer user_data);
    static void OnHandleDisconnect(AethercastInterfaceDevice *skeleton, GDBusMethodInvocation *invocation,
                                   gpointer user_data);

private:
    NetworkDeviceAdapter(const SharedGObject<GDBusConnection> &connection, const std::string &path, const NetworkDevice::Ptr &device, const MiracastController::Ptr &service);

    std::shared_ptr<NetworkDeviceAdapter> FinalizeConstruction();

private:
    SharedGObject<GDBusConnection> connection_;
    AethercastInterfaceObjectSkeleton *object_;
    std::string path_;
    NetworkDevice::Ptr device_;
<<<<<<< HEAD
    MiracastController::Ptr controller_;
    MiracastInterfaceDevice *device_iface_;
=======
    MiracastService::Ptr service_;
    AethercastInterfaceDevice *device_iface_;
>>>>>>> 504d4e37
};

} // namespace mcs

#endif<|MERGE_RESOLUTION|>--- conflicted
+++ resolved
@@ -61,13 +61,8 @@
     AethercastInterfaceObjectSkeleton *object_;
     std::string path_;
     NetworkDevice::Ptr device_;
-<<<<<<< HEAD
     MiracastController::Ptr controller_;
-    MiracastInterfaceDevice *device_iface_;
-=======
-    MiracastService::Ptr service_;
     AethercastInterfaceDevice *device_iface_;
->>>>>>> 504d4e37
 };
 
 } // namespace mcs
