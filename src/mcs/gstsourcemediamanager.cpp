/*
 * Copyright (C) 2015 Canonical, Ltd.
 *
 * This program is free software: you can redistribute it and/or modify it
 * under the terms of the GNU General Public License version 3, as published
 * by the Free Software Foundation.
 *
 * This program is distributed in the hope that it will be useful, but
 * WITHOUT ANY WARRANTY; without even the implied warranties of
 * MERCHANTABILITY, SATISFACTORY QUALITY, or FITNESS FOR A PARTICULAR
 * PURPOSE.  See the GNU General Public License for more details.
 *
 * You should have received a copy of the GNU General Public License along
 * with this program.  If not, see <http://www.gnu.org/licenses/>.
 *
 */

#include <boost/concept_check.hpp>

#include "gstsourcemediamanager.h"

#include "keep_alive.h"
#include "logger.h"
#include "scoped_gobject.h"
#include "logging.h"

namespace mcs {
GstSourceMediaManager::GstSourceMediaManager() {
    mcs::Debug("");
}

GstSourceMediaManager::~GstSourceMediaManager() {
    if (pipeline_) {
        gst_element_set_state(pipeline_.get(), GST_STATE_NULL);
        g_source_remove(bus_watch_id_);
    }

    mcs::Debug("");
}

gboolean GstSourceMediaManager::OnGstBusEvent(GstBus *bus, GstMessage *message, gpointer data) {
    boost::ignore_unused_variable_warning(bus);
    boost::ignore_unused_variable_warning(data);
    GError *err = NULL;
    gchar *debug = NULL;

    switch (GST_MESSAGE_TYPE (message)) {
    case GST_MESSAGE_ERROR:
        gst_message_parse_error (message, &err, &debug);
<<<<<<< HEAD
        mcs::Error("GST ERROR: %s", err->message);
=======
        WARNING("GST ERROR: %s", err->message);
>>>>>>> c267bda3
        g_error_free (err);
        g_free (debug);
        break;
    case GST_MESSAGE_WARNING:
        gst_message_parse_warning (message, &err, &debug);
<<<<<<< HEAD
        mcs::Warning("GST WARNING: %s", err->message);
=======
        WARNING("GST WARNING: %s", err->message);
>>>>>>> c267bda3
        g_error_free (err);
        g_free (debug);
        break;
    case GST_MESSAGE_INFO:
        gst_message_parse_info (message, &err, &debug);
<<<<<<< HEAD
        mcs::Info("GST INFO: %s", err->message);
=======
        WARNING("GST INFO: %s", err->message);
>>>>>>> c267bda3
        g_error_free (err);
        g_free (debug);
        break;
    default:
        /* unhandled message */
        break;
    }

    return TRUE;
}

void GstSourceMediaManager::Configure() {
    pipeline_ = ConstructPipeline(format_);

    ScopedGObject<GstBus> bus{gst_pipeline_get_bus (GST_PIPELINE(pipeline_.get()))};
    bus_watch_id_ = gst_bus_add_watch(bus.get(), &GstSourceMediaManager::OnGstBusEvent, this);

    // Prepare pipeline so we're ready to go as soon as needed
    gst_element_set_state(pipeline_.get(), GST_STATE_READY);
}

void GstSourceMediaManager::Play() {
    if (!pipeline_)
        return;

    gst_element_set_state(pipeline_.get(), GST_STATE_PLAYING);
}

void GstSourceMediaManager::Pause() {
    if (!pipeline_)
        return;

    gst_element_set_state(pipeline_.get(), GST_STATE_PAUSED);
}

void GstSourceMediaManager::Teardown() {
    if (!pipeline_)
        return;

    gst_element_set_state(pipeline_.get(), GST_STATE_READY);
}

bool GstSourceMediaManager::IsPaused() const {
    if (!pipeline_)
        return true;

    GstState state;
    gst_element_get_state(pipeline_.get(), &state, nullptr, GST_CLOCK_TIME_NONE);

    return state != GST_STATE_PLAYING;
}
} // namespace mcs<|MERGE_RESOLUTION|>--- conflicted
+++ resolved
@@ -22,11 +22,9 @@
 #include "keep_alive.h"
 #include "logger.h"
 #include "scoped_gobject.h"
-#include "logging.h"
 
 namespace mcs {
 GstSourceMediaManager::GstSourceMediaManager() {
-    mcs::Debug("");
 }
 
 GstSourceMediaManager::~GstSourceMediaManager() {
@@ -34,8 +32,6 @@
         gst_element_set_state(pipeline_.get(), GST_STATE_NULL);
         g_source_remove(bus_watch_id_);
     }
-
-    mcs::Debug("");
 }
 
 gboolean GstSourceMediaManager::OnGstBusEvent(GstBus *bus, GstMessage *message, gpointer data) {
@@ -47,31 +43,19 @@
     switch (GST_MESSAGE_TYPE (message)) {
     case GST_MESSAGE_ERROR:
         gst_message_parse_error (message, &err, &debug);
-<<<<<<< HEAD
-        mcs::Error("GST ERROR: %s", err->message);
-=======
         WARNING("GST ERROR: %s", err->message);
->>>>>>> c267bda3
         g_error_free (err);
         g_free (debug);
         break;
     case GST_MESSAGE_WARNING:
         gst_message_parse_warning (message, &err, &debug);
-<<<<<<< HEAD
-        mcs::Warning("GST WARNING: %s", err->message);
-=======
         WARNING("GST WARNING: %s", err->message);
->>>>>>> c267bda3
         g_error_free (err);
         g_free (debug);
         break;
     case GST_MESSAGE_INFO:
         gst_message_parse_info (message, &err, &debug);
-<<<<<<< HEAD
-        mcs::Info("GST INFO: %s", err->message);
-=======
         WARNING("GST INFO: %s", err->message);
->>>>>>> c267bda3
         g_error_free (err);
         g_free (debug);
         break;
