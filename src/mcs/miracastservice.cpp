/*
 * Copyright (C) 2015 Canonical, Ltd.
 *
 * This program is free software: you can redistribute it and/or modify it
 * under the terms of the GNU General Public License version 3, as published
 * by the Free Software Foundation.
 *
 * This program is distributed in the hope that it will be useful, but
 * WITHOUT ANY WARRANTY; without even the implied warranties of
 * MERCHANTABILITY, SATISFACTORY QUALITY, or FITNESS FOR A PARTICULAR
 * PURPOSE.  See the GNU General Public License for more details.
 *
 * You should have received a copy of the GNU General Public License along
 * with this program.  If not, see <http://www.gnu.org/licenses/>.
 *
 */

#include <csignal>
#include <cstdio>
#include <cstdint>

#include <sys/prctl.h>

#include <glib.h>
#include <glib-unix.h>
#include <gst/gst.h>

#include <chrono>

#include <wds/logging.h>

#include "keep_alive.h"
#include "logger.h"
#include "miracastservice.h"
#include "miracastserviceadapter.h"
#include "wpasupplicantnetworkmanager.h"
#include "wfddeviceinfo.h"
#include "types.h"
#include "logging.h"

namespace {
// TODO(morphis, tvoss): Expose the port as a construction-time parameter.
const std::uint16_t kMiracastDefaultRtspCtrlPort{7236};
<<<<<<< HEAD
const std::chrono::milliseconds kStateIdleTimeout{5000};
=======
const std::chrono::milliseconds kStateIdleTimeout{1000};

// SafeLog serves as integration point to the wds::LogSystem world.
template <mcs::Logger::Severity severity>
void SafeLog (const char *format, ...)
{
    static constexpr const std::size_t kBufferSize{256};

    char buffer[kBufferSize];
    va_list args;
    va_start(args, format);
    std::vsnprintf(buffer, kBufferSize, format, args);
    mcs::Log().Log(severity, std::string(), -1, buffer);
    va_end (args);
}
>>>>>>> c267bda3
}
namespace mcs {
MiracastService::MainOptions MiracastService::MainOptions::FromCommandLine(int argc, char** argv) {
    static gboolean option_debug{FALSE};
    static gboolean option_version{FALSE};

    static GOptionEntry options[] = {
        { "debug", 'd', 0, G_OPTION_ARG_NONE, &option_debug, "Enable debugging mode", nullptr },
        { "version", 'v', 0, G_OPTION_ARG_NONE, &option_version, "Show version information and exit", nullptr },
        { NULL },
    };

    std::shared_ptr<GOptionContext> context{g_option_context_new(nullptr), [](GOptionContext *ctxt) { g_option_context_free(ctxt); }};
    GError *error = nullptr;

    g_option_context_add_main_entries(context.get(), options, NULL);

    if (!g_option_context_parse(context.get(), &argc, &argv, &error)) {
        if (error) {
            g_printerr("%s\n", error->message);
            g_error_free(error);
        } else
            g_printerr("An unknown error occurred\n");
        exit(1);
    }

    return MainOptions{option_debug == TRUE, option_version == TRUE};
}

int MiracastService::Main(const MiracastService::MainOptions &options) {
    if (options.print_version) {
        std::printf("%d.%d\n", MiracastService::kVersionMajor, MiracastService::kVersionMinor);
        return 0;
    }

    if (options.debug) {
        mcs::InitLogging(kDebug);
        mcs::Info("Debugging enabled");
    }

    struct Runtime {
        static int OnSignalRaised(gpointer user_data) {
            auto thiz = static_cast<Runtime*>(user_data);
            g_main_loop_quit(thiz->ml);

            return 0;
        }

        Runtime() {
            // We do not have to use a KeepAlive<Scope> here as
            // a Runtime instance controls the lifetime of signal
            // emissions.
            g_unix_signal_add(SIGINT, OnSignalRaised, this);
            g_unix_signal_add(SIGTERM, OnSignalRaised, this);

            // Redirect all wds logging to our own.
            wds::LogSystem::set_vlog_func(SafeLog<mcs::Logger::Severity::kTrace>);
            wds::LogSystem::set_log_func(SafeLog<mcs::Logger::Severity::kInfo>);
            wds::LogSystem::set_warning_func(SafeLog<mcs::Logger::Severity::kWarning>);
            wds::LogSystem::set_error_func(SafeLog<mcs::Logger::Severity::kError>);

            // Redirect all g* logging to our own.
            g_log_set_default_handler([](const gchar *domain, GLogLevelFlags log_level, const gchar *msg, gpointer) {
                switch (log_level & G_LOG_LEVEL_MASK) {
                case G_LOG_LEVEL_DEBUG:
                    Log().Debug(std::string(), -1, msg);
                    break;
                case G_LOG_LEVEL_INFO:
                    Log().Info(std::string(), -1, msg);
                    break;
                case G_LOG_LEVEL_MESSAGE:
                    Log().Info(std::string(), -1, msg);
                    break;
                case G_LOG_LEVEL_WARNING:
                    Log().Warning(std::string(), -1, msg);
                    break;
                case G_LOG_LEVEL_CRITICAL:
                    Log().Error(std::string(), -1, msg);
                    break;
                case G_LOG_LEVEL_ERROR:
                    Log().Fatal(std::string(), -1, msg);
                    break;
                }
            }, nullptr);

            // Become a reaper of all our children
            if (prctl(PR_SET_CHILD_SUBREAPER, 1) < 0)
                g_warning("Failed to make us a subreaper of our children");
        }

        ~Runtime() {
            g_main_loop_unref(ml);
            gst_deinit();
        }

        void Run() {
            g_main_loop_run(ml);
        }

        GMainLoop *ml = g_main_loop_new(nullptr, FALSE);
        bool is_gst_initialized = gst_init_check(nullptr, nullptr, nullptr);
    } rt;

    auto service = mcs::MiracastService::Create();
    auto mcsa = mcs::MiracastServiceAdapter::create(service);

    rt.Run();

    return 0;
}

std::shared_ptr<MiracastService> MiracastService::Create() {
    auto sp = std::shared_ptr<MiracastService>{new MiracastService{}};
    return sp->FinalizeConstruction();
}

MiracastService::MiracastService() :
    network_manager_(new WpaSupplicantNetworkManager(this)),
    source_(nullptr),
    current_state_(kIdle),
    current_device_(nullptr),
    scan_timeout_source_(0),
    supported_roles_({kSource}) {
    network_manager_->Setup();
}

std::shared_ptr<MiracastService> MiracastService::FinalizeConstruction() {
    return shared_from_this();
}

MiracastService::~MiracastService() {
    if (scan_timeout_source_ > 0)
        g_source_remove(scan_timeout_source_);
}

void MiracastService::SetDelegate(const std::weak_ptr<Delegate> &delegate) {
    delegate_ = delegate;
}

void MiracastService::ResetDelegate() {
    delegate_.reset();
}

NetworkDeviceState MiracastService::State() const {
    return current_state_;
}

std::vector<NetworkDeviceRole> MiracastService::SupportedRoles() const {
    return supported_roles_;
}

void MiracastService::OnClientDisconnected() {
    AdvanceState(kFailure);
    source_.reset();
    current_device_.reset();
}

void MiracastService::AdvanceState(NetworkDeviceState new_state) {
    IpV4Address address;

<<<<<<< HEAD
    mcs::Debug("new state %s current state %s",
               mcs::NetworkDevice::StateToStr(new_state).c_str(),
               mcs::NetworkDevice::StateToStr(current_state_).c_str());
=======
    DEBUG("AdvanceState newsstate %d current state %d", new_state, current_state_);
>>>>>>> c267bda3

    switch (new_state) {
    case kAssociation:
        break;

    case kConnected:
        address = network_manager_->LocalAddress();

        source_ = MiracastSourceManager::Create(address, kMiracastDefaultRtspCtrlPort);

        FinishConnectAttempt();

        break;

    case kFailure:
        FinishConnectAttempt(kErrorFailed);

    case kDisconnected:
        source_.reset();
        current_device_.reset();

        StartIdleTimer();
        break;

    case kIdle:
        break;

    default:
        break;
    }

    current_state_ = new_state;
    if (auto sp = delegate_.lock())
        sp->OnStateChanged(current_state_);
}

void MiracastService::OnDeviceStateChanged(const NetworkDevice::Ptr &device) {
    mcs::Debug("Device state changed: address %s new state %s",
               device->Address().c_str(),
               mcs::NetworkDevice::StateToStr(device->State()).c_str());

    if (device != current_device_)
        return;

    AdvanceState(device->State());
}

void MiracastService::OnDeviceChanged(const NetworkDevice::Ptr &device) {
    mcs::Debug("device %s", device->Address().c_str());
    if (auto sp = delegate_.lock())
        sp->OnDeviceChanged(device);
}

void MiracastService::OnDeviceFound(const NetworkDevice::Ptr &device) {
    if (auto sp = delegate_.lock())
        sp->OnDeviceFound(device);
}

void MiracastService::OnDeviceLost(const NetworkDevice::Ptr &device) {
    if (auto sp = delegate_.lock())
        sp->OnDeviceLost(device);
}

gboolean MiracastService::OnIdleTimer(gpointer user_data) {
    auto inst = static_cast<SharedKeepAlive<MiracastService>*>(user_data)->ShouldDie();
    inst->AdvanceState(kIdle);
    return FALSE;
}

void MiracastService::StartIdleTimer() {
    g_timeout_add(kStateIdleTimeout.count(), &MiracastService::OnIdleTimer, new SharedKeepAlive<MiracastService>{shared_from_this()});
}

void MiracastService::FinishConnectAttempt(mcs::Error error) {
    if (connect_callback_)
        connect_callback_(error);

    connect_callback_ = nullptr;
}

void MiracastService::Connect(const NetworkDevice::Ptr &device, ResultCallback callback) {
    if (current_device_) {
        callback(kErrorAlready);
        return;
    }

    if (!device) {
        callback(kErrorParamInvalid);
        return;
    }

    if (!network_manager_->Connect(device)) {
        callback(kErrorFailed);
        return;
    }

    current_device_ = device;
    connect_callback_ = callback;
}

void MiracastService::Disconnect(const NetworkDevice::Ptr &device, ResultCallback callback) {
    if (!current_device_ || !device) {
        callback(kErrorParamInvalid);
        return;
    }

    if (!network_manager_->Disconnect(device)) {
        callback(kErrorFailed);
        return;
    }

    callback(kErrorNone);
}

void MiracastService::Scan(const std::chrono::seconds &timeout) {
    network_manager_->Scan(timeout);
}
} // namespace miracast<|MERGE_RESOLUTION|>--- conflicted
+++ resolved
@@ -41,10 +41,7 @@
 namespace {
 // TODO(morphis, tvoss): Expose the port as a construction-time parameter.
 const std::uint16_t kMiracastDefaultRtspCtrlPort{7236};
-<<<<<<< HEAD
 const std::chrono::milliseconds kStateIdleTimeout{5000};
-=======
-const std::chrono::milliseconds kStateIdleTimeout{1000};
 
 // SafeLog serves as integration point to the wds::LogSystem world.
 template <mcs::Logger::Severity severity>
@@ -59,7 +56,6 @@
     mcs::Log().Log(severity, std::string(), -1, buffer);
     va_end (args);
 }
->>>>>>> c267bda3
 }
 namespace mcs {
 MiracastService::MainOptions MiracastService::MainOptions::FromCommandLine(int argc, char** argv) {
@@ -93,11 +89,6 @@
     if (options.print_version) {
         std::printf("%d.%d\n", MiracastService::kVersionMajor, MiracastService::kVersionMinor);
         return 0;
-    }
-
-    if (options.debug) {
-        mcs::InitLogging(kDebug);
-        mcs::Info("Debugging enabled");
     }
 
     struct Runtime {
@@ -220,13 +211,9 @@
 void MiracastService::AdvanceState(NetworkDeviceState new_state) {
     IpV4Address address;
 
-<<<<<<< HEAD
-    mcs::Debug("new state %s current state %s",
-               mcs::NetworkDevice::StateToStr(new_state).c_str(),
-               mcs::NetworkDevice::StateToStr(current_state_).c_str());
-=======
-    DEBUG("AdvanceState newsstate %d current state %d", new_state, current_state_);
->>>>>>> c267bda3
+    DEBUG("new state %s current state %s",
+          mcs::NetworkDevice::StateToStr(new_state).c_str(),
+          mcs::NetworkDevice::StateToStr(current_state_).c_str());
 
     switch (new_state) {
     case kAssociation:
@@ -264,9 +251,9 @@
 }
 
 void MiracastService::OnDeviceStateChanged(const NetworkDevice::Ptr &device) {
-    mcs::Debug("Device state changed: address %s new state %s",
-               device->Address().c_str(),
-               mcs::NetworkDevice::StateToStr(device->State()).c_str());
+    DEBUG("Device state changed: address %s new state %s",
+          device->Address().c_str(),
+          mcs::NetworkDevice::StateToStr(device->State()).c_str());
 
     if (device != current_device_)
         return;
@@ -275,7 +262,6 @@
 }
 
 void MiracastService::OnDeviceChanged(const NetworkDevice::Ptr &device) {
-    mcs::Debug("device %s", device->Address().c_str());
     if (auto sp = delegate_.lock())
         sp->OnDeviceChanged(device);
 }
