--- conflicted
+++ resolved
@@ -30,13 +30,9 @@
 }
 
 MiracastService::MiracastService() :
-<<<<<<< HEAD
     source_(MiracastSource::create()),
     current_state_(kIdle),
-=======
-    current_state_(kIdle),
     source_(MiracastSourceManager::create()),
->>>>>>> 1746c852
     current_peer_(nullptr) {
     // FIXME this really needs to move somewhere else as it's something
     // specific for some devices and somehow goes together with the
