--- conflicted
+++ resolved
@@ -15,18 +15,15 @@
  *
  */
 
-<<<<<<< HEAD
 #include <csignal>
 #include <cstdio>
+#include <cstdint>
 
 #include <glib.h>
 #include <glib-unix.h>
 #include <gst/gst.h>
-=======
-#include <cstdint>
 
 #include <chrono>
->>>>>>> 90b3f19d
 
 #include "keep_alive.h"
 #include "miracastservice.h"
