/*
 * Copyright (C) 2015 Canonical, Ltd.
 *
 * This program is free software: you can redistribute it and/or modify it
 * under the terms of the GNU General Public License version 3, as published
 * by the Free Software Foundation.
 *
 * This program is distributed in the hope that it will be useful, but
 * WITHOUT ANY WARRANTY; without even the implied warranties of
 * MERCHANTABILITY, SATISFACTORY QUALITY, or FITNESS FOR A PARTICULAR
 * PURPOSE.  See the GNU General Public License for more details.
 *
 * You should have received a copy of the GNU General Public License along
 * with this program.  If not, see <http://www.gnu.org/licenses/>.
 *
 */

#include <glib.h>

#include <algorithm>

#include <boost/concept_check.hpp>

#include "miracastserviceadapter.h"
#include "keep_alive.h"
<<<<<<< HEAD
#include "utils.h"
#include "logging.h"
#include "dbushelpers.h"
=======
#include "logger.h"
>>>>>>> c267bda3

namespace mcs {
std::shared_ptr<MiracastServiceAdapter> MiracastServiceAdapter::create(const std::shared_ptr<MiracastService> &service) {
    return std::shared_ptr<MiracastServiceAdapter>(new MiracastServiceAdapter(service))->FinalizeConstruction();
}

MiracastServiceAdapter::MiracastServiceAdapter(const std::shared_ptr<MiracastService> &service) :
    service_(service),
    manager_obj_(nullptr),
    bus_connection_(nullptr),
    bus_id_(0),
    object_manager_(nullptr) {
}

MiracastServiceAdapter::~MiracastServiceAdapter() {
    if (bus_id_ > 0)
        g_bus_unown_name(bus_id_);

    // We do not have to disconnect our handlers from:
    //   - handle-scan
    //   - handle-connect-sink
    // as we own the object emitting those signals.
}

void MiracastServiceAdapter::SyncProperties() {
    miracast_interface_manager_set_state(manager_obj_.get(),
                                         NetworkDevice::StateToStr(service_->State()).c_str());

    // Capabilities are a collection of different things our local adapter
    // supports. The supported roles are just one part of this.
    auto roles = service_->SupportedRoles();
    auto capabilities = DBusHelpers::GenerateCapabilities(roles);

    miracast_interface_manager_set_capabilities(manager_obj_.get(), capabilities);

    g_strfreev(capabilities);
}

void MiracastServiceAdapter::OnStateChanged(NetworkDeviceState state) {
    if (!manager_obj_)
        return;

    miracast_interface_manager_set_state(manager_obj_.get(),
                                         NetworkDevice::StateToStr(service_->State()).c_str());
}

std::string MiracastServiceAdapter::GenerateDevicePath(const NetworkDevice::Ptr &device) const {
    std::string address = device->Address();
    std::replace(address.begin(), address.end(), ':', '_');
    // FIXME using kManagerPath doesn't seem to work. Fails at link time ...
    return mcs::Utils::Sprintf("/org/wds/dev_%s", address.c_str());
}

void MiracastServiceAdapter::OnDeviceFound(const NetworkDevice::Ptr &device) {
    mcs::Debug("device %s", device->Address().c_str());

    auto path = GenerateDevicePath(device);
    auto adapter = NetworkDeviceAdapter::Create(bus_connection_, path , device, service_);
    devices_.insert(std::pair<std::string,NetworkDeviceAdapter::Ptr>(device->Address(), adapter));

    g_dbus_object_manager_server_export(object_manager_.get(), adapter->DBusObject());
}

void MiracastServiceAdapter::OnDeviceLost(const NetworkDevice::Ptr &device) {
    auto iter = devices_.find(device->Address());
    if (iter == devices_.end())
        return;

    g_dbus_object_manager_server_unexport(object_manager_.get(), iter->second->Path().c_str());

    devices_.erase(iter);
}

void MiracastServiceAdapter::OnDeviceChanged(const NetworkDevice::Ptr &peer) {
    auto iter = devices_.find(peer->Address());
    if (iter == devices_.end())
        return;

    iter->second->SyncProperties();
}

void MiracastServiceAdapter::OnNameAcquired(GDBusConnection *connection, const gchar *name, gpointer user_data) {
    auto inst = static_cast<SharedKeepAlive<MiracastServiceAdapter>*>(user_data)->ShouldDie();
    inst->manager_obj_.reset(miracast_interface_manager_skeleton_new());

    g_signal_connect_data(inst->manager_obj_.get(), "handle-scan",
                     G_CALLBACK(&MiracastServiceAdapter::OnHandleScan), new WeakKeepAlive<MiracastServiceAdapter>(inst),
                     [](gpointer data, GClosure *) { delete static_cast<WeakKeepAlive<MiracastServiceAdapter>*>(data); }, GConnectFlags(0));

    inst->SyncProperties();

    g_dbus_interface_skeleton_export(G_DBUS_INTERFACE_SKELETON(inst->manager_obj_.get()),
                                     connection, kManagerPath, nullptr);

    inst->object_manager_.reset(g_dbus_object_manager_server_new(kManagerPath));
    g_dbus_object_manager_server_set_connection(inst->object_manager_.get(), connection);

<<<<<<< HEAD
    mcs::Info("Registered bus name %s", name);
=======
    INFO("Registered bus name %s", name);
>>>>>>> c267bda3
}

void MiracastServiceAdapter::OnHandleScan(MiracastInterfaceManager *skeleton,
                                        GDBusMethodInvocation *invocation, gpointer user_data) {
    boost::ignore_unused_variable_warning(skeleton);
    auto inst = static_cast<WeakKeepAlive<MiracastServiceAdapter>*>(user_data)->GetInstance().lock();

    if (not inst)
        return;

<<<<<<< HEAD
    mcs::Debug("");
=======
    INFO("Scanning for remote devices");
>>>>>>> c267bda3

    inst->service_->Scan();

    g_dbus_method_invocation_return_value(invocation, nullptr);
}

std::shared_ptr<MiracastServiceAdapter> MiracastServiceAdapter::FinalizeConstruction() {
    auto sp = shared_from_this();

<<<<<<< HEAD
    mcs::Debug("");

    GError *error = nullptr;
    bus_connection_ = g_bus_get_sync(G_BUS_TYPE_SYSTEM, nullptr, &error);
    if (!bus_connection_) {
        mcs::Error("Failed to connect with system bus: %s", error->message);
        g_error_free(error);
        return sp;
    }

    bus_id_ = g_bus_own_name(G_BUS_TYPE_SYSTEM, kBusName, G_BUS_NAME_OWNER_FLAGS_NONE,
                   nullptr, &MiracastServiceAdapter::OnNameAcquired, nullptr, new SharedKeepAlive<MiracastServiceAdapter>{sp}, nullptr);
    if (bus_id_ == 0)
        mcs::Warning("Failed to register bus name '%s'", kBusName);
=======
    INFO("Created miracast service adapter");

    bus_id_ = g_bus_own_name(G_BUS_TYPE_SYSTEM, kBusName, G_BUS_NAME_OWNER_FLAGS_NONE,
                   nullptr, &MiracastServiceAdapter::OnNameAcquired, nullptr, new SharedKeepAlive<MiracastServiceAdapter>{sp}, nullptr);
    if (bus_id_ == 0) {
        WARNING("Failed to register bus name 'com.canonical.miracast'");
    }
>>>>>>> c267bda3

    service_->SetDelegate(sp);
    return sp;
}
} // namespace mcs<|MERGE_RESOLUTION|>--- conflicted
+++ resolved
@@ -23,13 +23,9 @@
 
 #include "miracastserviceadapter.h"
 #include "keep_alive.h"
-<<<<<<< HEAD
 #include "utils.h"
-#include "logging.h"
 #include "dbushelpers.h"
-=======
 #include "logger.h"
->>>>>>> c267bda3
 
 namespace mcs {
 std::shared_ptr<MiracastServiceAdapter> MiracastServiceAdapter::create(const std::shared_ptr<MiracastService> &service) {
@@ -84,7 +80,7 @@
 }
 
 void MiracastServiceAdapter::OnDeviceFound(const NetworkDevice::Ptr &device) {
-    mcs::Debug("device %s", device->Address().c_str());
+    DEBUG("device %s", device->Address().c_str());
 
     auto path = GenerateDevicePath(device);
     auto adapter = NetworkDeviceAdapter::Create(bus_connection_, path , device, service_);
@@ -127,11 +123,7 @@
     inst->object_manager_.reset(g_dbus_object_manager_server_new(kManagerPath));
     g_dbus_object_manager_server_set_connection(inst->object_manager_.get(), connection);
 
-<<<<<<< HEAD
-    mcs::Info("Registered bus name %s", name);
-=======
     INFO("Registered bus name %s", name);
->>>>>>> c267bda3
 }
 
 void MiracastServiceAdapter::OnHandleScan(MiracastInterfaceManager *skeleton,
@@ -142,11 +134,7 @@
     if (not inst)
         return;
 
-<<<<<<< HEAD
-    mcs::Debug("");
-=======
     INFO("Scanning for remote devices");
->>>>>>> c267bda3
 
     inst->service_->Scan();
 
@@ -156,13 +144,10 @@
 std::shared_ptr<MiracastServiceAdapter> MiracastServiceAdapter::FinalizeConstruction() {
     auto sp = shared_from_this();
 
-<<<<<<< HEAD
-    mcs::Debug("");
-
     GError *error = nullptr;
     bus_connection_ = g_bus_get_sync(G_BUS_TYPE_SYSTEM, nullptr, &error);
     if (!bus_connection_) {
-        mcs::Error("Failed to connect with system bus: %s", error->message);
+        ERROR("Failed to connect with system bus: %s", error->message);
         g_error_free(error);
         return sp;
     }
@@ -170,16 +155,7 @@
     bus_id_ = g_bus_own_name(G_BUS_TYPE_SYSTEM, kBusName, G_BUS_NAME_OWNER_FLAGS_NONE,
                    nullptr, &MiracastServiceAdapter::OnNameAcquired, nullptr, new SharedKeepAlive<MiracastServiceAdapter>{sp}, nullptr);
     if (bus_id_ == 0)
-        mcs::Warning("Failed to register bus name '%s'", kBusName);
-=======
-    INFO("Created miracast service adapter");
-
-    bus_id_ = g_bus_own_name(G_BUS_TYPE_SYSTEM, kBusName, G_BUS_NAME_OWNER_FLAGS_NONE,
-                   nullptr, &MiracastServiceAdapter::OnNameAcquired, nullptr, new SharedKeepAlive<MiracastServiceAdapter>{sp}, nullptr);
-    if (bus_id_ == 0) {
-        WARNING("Failed to register bus name 'com.canonical.miracast'");
-    }
->>>>>>> c267bda3
+        WARNING("Failed to register bus name '%s'", kBusName);
 
     service_->SetDelegate(sp);
     return sp;
