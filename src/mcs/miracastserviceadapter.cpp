/*
 * Copyright (C) 2015 Canonical, Ltd.
 *
 * This program is free software: you can redistribute it and/or modify it
 * under the terms of the GNU General Public License version 3, as published
 * by the Free Software Foundation.
 *
 * This program is distributed in the hope that it will be useful, but
 * WITHOUT ANY WARRANTY; without even the implied warranties of
 * MERCHANTABILITY, SATISFACTORY QUALITY, or FITNESS FOR A PARTICULAR
 * PURPOSE.  See the GNU General Public License for more details.
 *
 * You should have received a copy of the GNU General Public License along
 * with this program.  If not, see <http://www.gnu.org/licenses/>.
 *
 */

#include <glib.h>

#include <algorithm>

#include <boost/concept_check.hpp>

#include "miracastserviceadapter.h"
#include "keep_alive.h"
<<<<<<< HEAD
#include "utils.h"
=======
#include "logging.h"
>>>>>>> 6960f4e1

namespace mcs {
std::shared_ptr<MiracastServiceAdapter> MiracastServiceAdapter::create(const std::shared_ptr<MiracastService> &service) {
    return std::shared_ptr<MiracastServiceAdapter>(new MiracastServiceAdapter(service))->FinalizeConstruction();
}

MiracastServiceAdapter::MiracastServiceAdapter(const std::shared_ptr<MiracastService> &service) :
    service_(service),
    manager_obj_(nullptr),
    bus_connection_(nullptr),
    bus_id_(0),
    object_manager_(nullptr) {
}

MiracastServiceAdapter::~MiracastServiceAdapter() {
    if (bus_id_ > 0)
        g_bus_unown_name(bus_id_);

    // We do not have to disconnect our handlers from:
    //   - handle-scan
    //   - handle-connect-sink
    // as we own the object emitting those signals.
}

void MiracastServiceAdapter::OnStateChanged(NetworkDeviceState state) {
    if (!manager_obj_)
        return;

    miracast_interface_manager_set_state(manager_obj_.get(),
                                         NetworkDevice::StateToStr(service_->State()).c_str());
}

std::string MiracastServiceAdapter::GenerateDevicePath(const NetworkDevice::Ptr &device) const {
    std::string address = device->Address();
    std::replace(address.begin(), address.end(), ':', '_');
    // FIXME using kManagerPath doesn't seem to work. Fails at link time ...
    return mcs::Utils::Sprintf("/org/wds/dev_%s", address.c_str());
}

void MiracastServiceAdapter::OnDeviceFound(const NetworkDevice::Ptr &device) {
    g_warning("Found device %s", device->Address().c_str());

    auto path = GenerateDevicePath(device);
    auto adapter = NetworkDeviceAdapter::Create(bus_connection_, path , device, service_);
    devices_.insert(std::pair<std::string,NetworkDeviceAdapter::Ptr>(device->Address(), adapter));

    g_dbus_object_manager_server_export(object_manager_.get(), adapter->DBusObject());
}

void MiracastServiceAdapter::OnDeviceLost(const NetworkDevice::Ptr &device) {
    auto iter = devices_.find(device->Address());
    if (iter == devices_.end())
        return;

    g_dbus_object_manager_server_unexport(object_manager_.get(), iter->second->Path().c_str());

    devices_.erase(iter);
}

void MiracastServiceAdapter::OnDeviceChanged(const NetworkDevice::Ptr &peer) {
    auto iter = devices_.find(peer->Address());
    if (iter == devices_.end())
        return;

    iter->second->SyncProperties();
}

void MiracastServiceAdapter::OnNameAcquired(GDBusConnection *connection, const gchar *name, gpointer user_data) {
    auto inst = static_cast<SharedKeepAlive<MiracastServiceAdapter>*>(user_data)->ShouldDie();
    inst->manager_obj_.reset(miracast_interface_manager_skeleton_new());

    g_signal_connect_data(inst->manager_obj_.get(), "handle-scan",
                     G_CALLBACK(&MiracastServiceAdapter::OnHandleScan), new WeakKeepAlive<MiracastServiceAdapter>(inst),
                     [](gpointer data, GClosure *) { delete static_cast<WeakKeepAlive<MiracastServiceAdapter>*>(data); }, GConnectFlags(0));

    miracast_interface_manager_set_state(inst->manager_obj_.get(),
                                         NetworkDevice::StateToStr(inst->service_->State()).c_str());

    g_dbus_interface_skeleton_export(G_DBUS_INTERFACE_SKELETON(inst->manager_obj_.get()),
                                     connection, kManagerPath, nullptr);

    inst->object_manager_.reset(g_dbus_object_manager_server_new(kManagerPath));
    g_dbus_object_manager_server_set_connection(inst->object_manager_.get(), connection);

    mcs::Info("Registered bus name %s", name);
}

void MiracastServiceAdapter::OnHandleScan(MiracastInterfaceManager *skeleton,
                                        GDBusMethodInvocation *invocation, gpointer user_data) {
    boost::ignore_unused_variable_warning(skeleton);
    auto inst = static_cast<WeakKeepAlive<MiracastServiceAdapter>*>(user_data)->GetInstance().lock();

    if (not inst)
        return;

<<<<<<< HEAD
    inst->service_->Scan([=](const Error &error) {
        if (error != kErrorNone) {
=======
    mcs::Debug("");

    inst->service_->Scan();

    g_dbus_method_invocation_return_value(invocation, nullptr);
}

void MiracastServiceAdapter::OnHandleConnectSink(MiracastInterfaceManager *skeleton,
                                        GDBusMethodInvocation *invocation, const gchar *address, gpointer user_data) {
    boost::ignore_unused_variable_warning(skeleton);
    auto inst = static_cast<WeakKeepAlive<MiracastServiceAdapter>*>(user_data)->GetInstance().lock();

    if (not inst)
        return;

    inst->service_->ConnectSink(mcs::MacAddress(address), [=](bool success, const std::string &error_text) {
        if (!success) {
>>>>>>> 6960f4e1
            g_dbus_method_invocation_return_error(invocation, G_DBUS_ERROR, G_DBUS_ERROR_FAILED,
                                                  "%s", ErrorToString(error).c_str());
            return;
        }

        g_dbus_method_invocation_return_value(invocation, nullptr);
    });
}

std::shared_ptr<MiracastServiceAdapter> MiracastServiceAdapter::FinalizeConstruction() {
    auto sp = shared_from_this();

    mcs::Debug("");

    GError *error = nullptr;
    bus_connection_ = g_bus_get_sync(G_BUS_TYPE_SYSTEM, nullptr, &error);
    if (!bus_connection_) {
        g_warning("Failed to connect with system bus: %s", error->message);
        g_error_free(error);
        return sp;
    }

    bus_id_ = g_bus_own_name(G_BUS_TYPE_SYSTEM, kBusName, G_BUS_NAME_OWNER_FLAGS_NONE,
                   nullptr, &MiracastServiceAdapter::OnNameAcquired, nullptr, new SharedKeepAlive<MiracastServiceAdapter>{sp}, nullptr);
<<<<<<< HEAD
    if (bus_id_ == 0) {
        g_warning("Failed to register bus name '%s'", kBusName);
        return sp;
    }
=======
    if (bus_id_ == 0)
        mcs::Warning("Failed to register bus name '%s'", kBusName);
>>>>>>> 6960f4e1

    service_->SetDelegate(sp);
    return sp;
}
} // namespace mcs<|MERGE_RESOLUTION|>--- conflicted
+++ resolved
@@ -23,11 +23,8 @@
 
 #include "miracastserviceadapter.h"
 #include "keep_alive.h"
-<<<<<<< HEAD
 #include "utils.h"
-=======
 #include "logging.h"
->>>>>>> 6960f4e1
 
 namespace mcs {
 std::shared_ptr<MiracastServiceAdapter> MiracastServiceAdapter::create(const std::shared_ptr<MiracastService> &service) {
@@ -123,28 +120,10 @@
     if (not inst)
         return;
 
-<<<<<<< HEAD
+    mcs::Debug("");
+
     inst->service_->Scan([=](const Error &error) {
         if (error != kErrorNone) {
-=======
-    mcs::Debug("");
-
-    inst->service_->Scan();
-
-    g_dbus_method_invocation_return_value(invocation, nullptr);
-}
-
-void MiracastServiceAdapter::OnHandleConnectSink(MiracastInterfaceManager *skeleton,
-                                        GDBusMethodInvocation *invocation, const gchar *address, gpointer user_data) {
-    boost::ignore_unused_variable_warning(skeleton);
-    auto inst = static_cast<WeakKeepAlive<MiracastServiceAdapter>*>(user_data)->GetInstance().lock();
-
-    if (not inst)
-        return;
-
-    inst->service_->ConnectSink(mcs::MacAddress(address), [=](bool success, const std::string &error_text) {
-        if (!success) {
->>>>>>> 6960f4e1
             g_dbus_method_invocation_return_error(invocation, G_DBUS_ERROR, G_DBUS_ERROR_FAILED,
                                                   "%s", ErrorToString(error).c_str());
             return;
@@ -169,15 +148,8 @@
 
     bus_id_ = g_bus_own_name(G_BUS_TYPE_SYSTEM, kBusName, G_BUS_NAME_OWNER_FLAGS_NONE,
                    nullptr, &MiracastServiceAdapter::OnNameAcquired, nullptr, new SharedKeepAlive<MiracastServiceAdapter>{sp}, nullptr);
-<<<<<<< HEAD
-    if (bus_id_ == 0) {
-        g_warning("Failed to register bus name '%s'", kBusName);
-        return sp;
-    }
-=======
     if (bus_id_ == 0)
         mcs::Warning("Failed to register bus name '%s'", kBusName);
->>>>>>> 6960f4e1
 
     service_->SetDelegate(sp);
     return sp;
