--- conflicted
+++ resolved
@@ -99,12 +99,8 @@
 
 void MiracastServiceAdapter::OnHandleScan(MiracastInterfaceManager *skeleton,
                                         GDBusMethodInvocation *invocation, gpointer user_data) {
-<<<<<<< HEAD
     boost::ignore_unused(skeleton);
-    auto inst = static_cast<KeepAlive<MiracastServiceAdapter>*>(user_data)->ShouldDie();
-=======
     auto inst = static_cast<MiracastServiceAdapter*>(user_data);
->>>>>>> b2586997
     g_message("Scanning for remote devices");
 
     inst->service_->Scan();
@@ -114,12 +110,8 @@
 
 void MiracastServiceAdapter::OnHandleConnectSink(MiracastInterfaceManager *skeleton,
                                         GDBusMethodInvocation *invocation, const gchar *address, gpointer user_data) {
-<<<<<<< HEAD
     boost::ignore_unused(skeleton);
-    auto inst = static_cast<KeepAlive<MiracastServiceAdapter>*>(user_data)->ShouldDie();
-=======
     auto inst = static_cast<MiracastServiceAdapter*>(user_data);
->>>>>>> b2586997
     inst->service_->ConnectSink(std::string(address), [=](bool success, const std::string &error_text) {
         if (!success) {
             g_dbus_method_invocation_return_error(invocation, G_DBUS_ERROR, G_DBUS_ERROR_FAILED,
