/*
 * Copyright (C) 2015 Canonical, Ltd.
 *
 * This program is free software: you can redistribute it and/or modify it
 * under the terms of the GNU General Public License version 3, as published
 * by the Free Software Foundation.
 *
 * This program is distributed in the hope that it will be useful, but
 * WITHOUT ANY WARRANTY; without even the implied warranties of
 * MERCHANTABILITY, SATISFACTORY QUALITY, or FITNESS FOR A PARTICULAR
 * PURPOSE.  See the GNU General Public License for more details.
 *
 * You should have received a copy of the GNU General Public License along
 * with this program.  If not, see <http://www.gnu.org/licenses/>.
 *
 */

#include <glib.h>

#include <boost/core/ignore_unused.hpp>

#include "miracastserviceadapter.h"

#include "keep_alive.h"

namespace mcs {
std::shared_ptr<MiracastServiceAdapter> MiracastServiceAdapter::create(const std::shared_ptr<MiracastService> &service) {
    return std::shared_ptr<MiracastServiceAdapter>(new MiracastServiceAdapter(service))->FinalizeConstruction();
}

MiracastServiceAdapter::MiracastServiceAdapter(const std::shared_ptr<MiracastService> &service) :
    service_(service),
    manager_obj_(nullptr),
    bus_id_(0),
    object_manager_(nullptr) {
}

MiracastServiceAdapter::~MiracastServiceAdapter() {
    if (bus_id_ > 0)
        g_bus_unown_name(bus_id_);

    // We do not have to disconnect our handlers from:
    //   - handle-scan
    //   - handle-connect-sink
    // as we own the object emitting those signals.
}

void MiracastServiceAdapter::OnStateChanged(NetworkDeviceState state) {
    boost::ignore_unused(state);
}

void MiracastServiceAdapter::OnDeviceFound(const NetworkDevice::Ptr &peer) {
    boost::ignore_unused(peer);
}

void MiracastServiceAdapter::OnDeviceLost(const NetworkDevice::Ptr &peer) {
    boost::ignore_unused(peer);
}

void MiracastServiceAdapter::OnNameAcquired(GDBusConnection *connection, const gchar *name, gpointer user_data) {
    auto inst = static_cast<SharedKeepAlive<MiracastServiceAdapter>*>(user_data)->ShouldDie();
    inst->manager_obj_.reset(miracast_interface_manager_skeleton_new());

    g_signal_connect_data(inst->manager_obj_.get(), "handle-scan",
                     G_CALLBACK(&MiracastServiceAdapter::OnHandleScan), new WeakKeepAlive<MiracastServiceAdapter>(inst),
                     [](gpointer data, GClosure *) { delete static_cast<WeakKeepAlive<MiracastServiceAdapter>*>(data); }, GConnectFlags(0));
    g_signal_connect_data(inst->manager_obj_.get(), "handle-connect-sink",
                     G_CALLBACK(&MiracastServiceAdapter::OnHandleConnectSink), new WeakKeepAlive<MiracastServiceAdapter>(inst),
                     [](gpointer data, GClosure *) { delete static_cast<WeakKeepAlive<MiracastServiceAdapter>*>(data); }, GConnectFlags(0));

    g_dbus_interface_skeleton_export(G_DBUS_INTERFACE_SKELETON(inst->manager_obj_.get()),
                                     connection, kManagerPath, nullptr);


    inst->object_manager_.reset(g_dbus_object_manager_server_new(kManagerPath));
    g_dbus_object_manager_server_set_connection(inst->object_manager_.get(), connection);

    g_message("Registered bus name %s", name);
}

void MiracastServiceAdapter::OnHandleScan(MiracastInterfaceManager *skeleton,
                                        GDBusMethodInvocation *invocation, gpointer user_data) {
<<<<<<< HEAD
    boost::ignore_unused(skeleton);
    auto inst = static_cast<MiracastServiceAdapter*>(user_data);
=======
    auto inst = static_cast<WeakKeepAlive<MiracastServiceAdapter>*>(user_data)->GetInstance().lock();

    if (not inst)
        return;

>>>>>>> c308c2a0
    g_message("Scanning for remote devices");

    inst->service_->Scan();

    g_dbus_method_invocation_return_value(invocation, nullptr);
}

void MiracastServiceAdapter::OnHandleConnectSink(MiracastInterfaceManager *skeleton,
                                        GDBusMethodInvocation *invocation, const gchar *address, gpointer user_data) {
<<<<<<< HEAD
    boost::ignore_unused(skeleton);
    auto inst = static_cast<MiracastServiceAdapter*>(user_data);
=======
    auto inst = static_cast<WeakKeepAlive<MiracastServiceAdapter>*>(user_data)->GetInstance().lock();

    if (not inst)
        return;

>>>>>>> c308c2a0
    inst->service_->ConnectSink(mcs::MacAddress(address), [=](bool success, const std::string &error_text) {
        if (!success) {
            g_dbus_method_invocation_return_error(invocation, G_DBUS_ERROR, G_DBUS_ERROR_FAILED,
                                                  "%s", error_text.c_str());
            return;
        }

        g_dbus_method_invocation_return_value(invocation, nullptr);
    });

}

std::shared_ptr<MiracastServiceAdapter> MiracastServiceAdapter::FinalizeConstruction() {
    auto sp = shared_from_this();

    g_message("Created miracast service adapter");

    bus_id_ = g_bus_own_name(G_BUS_TYPE_SYSTEM, kBusName, G_BUS_NAME_OWNER_FLAGS_NONE,
                   nullptr, &MiracastServiceAdapter::OnNameAcquired, nullptr, new SharedKeepAlive<MiracastServiceAdapter>{sp}, nullptr);
    if (bus_id_ == 0) {
        g_warning("Failed to register bus name 'com.canonical.miracast'");
    }

    service_->SetDelegate(sp);
    return sp;
}
} // namespace mcs<|MERGE_RESOLUTION|>--- conflicted
+++ resolved
@@ -80,16 +80,12 @@
 
 void MiracastServiceAdapter::OnHandleScan(MiracastInterfaceManager *skeleton,
                                         GDBusMethodInvocation *invocation, gpointer user_data) {
-<<<<<<< HEAD
     boost::ignore_unused(skeleton);
-    auto inst = static_cast<MiracastServiceAdapter*>(user_data);
-=======
     auto inst = static_cast<WeakKeepAlive<MiracastServiceAdapter>*>(user_data)->GetInstance().lock();
 
     if (not inst)
         return;
 
->>>>>>> c308c2a0
     g_message("Scanning for remote devices");
 
     inst->service_->Scan();
@@ -99,16 +95,12 @@
 
 void MiracastServiceAdapter::OnHandleConnectSink(MiracastInterfaceManager *skeleton,
                                         GDBusMethodInvocation *invocation, const gchar *address, gpointer user_data) {
-<<<<<<< HEAD
     boost::ignore_unused(skeleton);
-    auto inst = static_cast<MiracastServiceAdapter*>(user_data);
-=======
     auto inst = static_cast<WeakKeepAlive<MiracastServiceAdapter>*>(user_data)->GetInstance().lock();
 
     if (not inst)
         return;
 
->>>>>>> c308c2a0
     inst->service_->ConnectSink(mcs::MacAddress(address), [=](bool success, const std::string &error_text) {
         if (!success) {
             g_dbus_method_invocation_return_error(invocation, G_DBUS_ERROR, G_DBUS_ERROR_FAILED,
