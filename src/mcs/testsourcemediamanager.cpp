--- conflicted
+++ resolved
@@ -41,11 +41,7 @@
     GError *error = nullptr;
     GstElement *pipeline = gst_parse_launch(config.c_str(), &error);
     if (error) {
-<<<<<<< HEAD
-        mcs::Error("Failed to setup GStreamer pipeline: %s", error->message);
-=======
         WARNING("Failed to setup GStreamer pipeline: %s", error->message);
->>>>>>> c267bda3
         g_error_free(error);
         return nullptr;
     }
