/*
 * Copyright (C) 2015 Canonical, Ltd.
 *
 * This program is free software: you can redistribute it and/or modify it
 * under the terms of the GNU General Public License version 3, as published
 * by the Free Software Foundation.
 *
 * This program is distributed in the hope that it will be useful, but
 * WITHOUT ANY WARRANTY; without even the implied warranties of
 * MERCHANTABILITY, SATISFACTORY QUALITY, or FITNESS FOR A PARTICULAR
 * PURPOSE.  See the GNU General Public License for more details.
 *
 * You should have received a copy of the GNU General Public License along
 * with this program.  If not, see <http://www.gnu.org/licenses/>.
 *
 */

#include <stdio.h>

#include "mcs/logger.h"

#include "mcs/video/statistics.h"

#include "mcs/streaming/mediasender.h"
#include "mcs/streaming/mpegtspacketizer.h"
#include "mcs/streaming/rtpsender.h"

namespace {
static constexpr const char *kMediaSenderThreadName{"MediaSender"};
}

namespace mcs {
namespace streaming {

MediaSender::Ptr MediaSender::Create(const Packetizer::Ptr &packetizer, const TransportSender::Ptr &sender, const mcs::video::BaseEncoder::Config &config) {
    return std::shared_ptr<MediaSender>(new MediaSender(packetizer, sender, config));
}

MediaSender::MediaSender(const Packetizer::Ptr &packetizer, const TransportSender::Ptr &sender, const mcs::video::BaseEncoder::Config &config) :
    packetizer_(packetizer),
    sender_(sender),
    prev_time_us_(-1ll),
    queue_(video::BufferQueue::Create()),
    running_(false) {

    if (!packetizer_ || !sender_) {
        MCS_WARNING("Sender not correct initialized. Missing packetizer or sender.");
        return;
    }

    // FIXME once we add support for audio this can be only used for video
    // and we need to differentiate here per track.
    Packetizer::TrackFormat format;
    format.profile_idc = config.profile_idc;
    format.level_idc = config.level_idc;
    format.constraint_set = config.constraint_set;
    format.mime = "video/avc";

    video_track_ = packetizer_->AddTrack(format);
}

MediaSender::~MediaSender() {
    Stop();
}

void MediaSender::Start() {
    if (running_)
        return;

    if (!sender_ || !packetizer_)
        return;

    running_ = true;
    worker_thread_ = std::thread(&MediaSender::WorkerThread, this);
    pthread_setname_np(worker_thread_.native_handle(), kMediaSenderThreadName);
}

void MediaSender::Stop() {
    if (!running_)
        return;

    running_ = false;
    worker_thread_.join();
}

void MediaSender::ProcessBuffer(const mcs::video::Buffer::Ptr &buffer) {
    mcs::video::Buffer::Ptr packets;

    // FIXME: By default we're expecting the encoder to insert SPS and PPS
    // with each IDR frame but we need to handle also the case where the
    // encoder is not capable of doing this. For that we simply have to set
    // flags to Packetizer::kPrependSPSandPPStoIDRFrames.
    int flags = 0;

    // Per spec we need to emit PAT/PMT and PCR updates atleast every 100ms
    int64_t time_us = mcs::Utils::GetNowUs();
    if (prev_time_us_ < 0ll || prev_time_us_ + 100000ll <= time_us) {
        flags |= Packetizer::kEmitPATandPMT;
        flags |= Packetizer::kEmitPCR;
        prev_time_us_ = time_us;
    }

    if (!packetizer_->Packetize(video_track_, buffer, &packets, flags)) {
        MCS_ERROR("MPEGTS packetizing failed");
        return;
    }

<<<<<<< HEAD
    if (dump_file)
        ::fwrite(packets->Data(), 1, packets->Length(), dump_file);

=======
    packets->SetTimestamp(buffer->Timestamp());
>>>>>>> e26e1363
    sender_->Queue(packets);
}

void MediaSender::WorkerThread() {
    while (running_) {
        // This will wait for a short time and then return back
        // so we can loop again and check if we have to exit or
        // not.
        if (!queue_->WaitToBeFilled())
            continue;

        auto buffer = queue_->Pop();
        ProcessBuffer(buffer);
    }
}

void MediaSender::OnBufferAvailable(const video::Buffer::Ptr &buffer) {
    queue_->Push(buffer);
}

void MediaSender::OnBufferWithCodecConfig(const video::Buffer::Ptr &buffer) {
    if (!packetizer_)
        return;

    packetizer_->SubmitCSD(video_track_, buffer);
}

uint16_t MediaSender::LocalRTPPort() const {
    if (!sender_)
        return 0;

    return sender_->LocalPort();
}

} // namespace streaming
} // namespace mcs<|MERGE_RESOLUTION|>--- conflicted
+++ resolved
@@ -105,13 +105,7 @@
         return;
     }
 
-<<<<<<< HEAD
-    if (dump_file)
-        ::fwrite(packets->Data(), 1, packets->Length(), dump_file);
-
-=======
     packets->SetTimestamp(buffer->Timestamp());
->>>>>>> e26e1363
     sender_->Queue(packets);
 }
 
