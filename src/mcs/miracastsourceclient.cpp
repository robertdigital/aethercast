/*
 * Copyright (C) 2015 Canonical, Ltd.
 *
 * This program is free software: you can redistribute it and/or modify it
 * under the terms of the GNU General Public License version 3, as published
 * by the Free Software Foundation.
 *
 * This program is distributed in the hope that it will be useful, but
 * WITHOUT ANY WARRANTY; without even the implied warranties of
 * MERCHANTABILITY, SATISFACTORY QUALITY, or FITNESS FOR A PARTICULAR
 * PURPOSE.  See the GNU General Public License for more details.
 *
 * You should have received a copy of the GNU General Public License along
 * with this program.  If not, see <http://www.gnu.org/licenses/>.
 *
 */

#include <sys/types.h>
#include <sys/socket.h>
#include <unistd.h>

#include <algorithm>
#include <vector>

#include "keep_alive.h"
#include "logger.h"
#include "miracastsourceclient.h"
#include "mirsourcemediamanager.h"
#include "testsourcemediamanager.h"
#include "mediamanagerfactory.h"

#include "networkutils.h"
#include "utils.h"
#include "logging.h"

namespace mcs {
std::shared_ptr<MiracastSourceClient> MiracastSourceClient::Create(ScopedGObject<GSocket>&& socket) {
    std::shared_ptr<MiracastSourceClient> sp{new MiracastSourceClient{std::move(socket)}};
    return sp->FinalizeConstruction();
}

MiracastSourceClient::MiracastSourceClient(ScopedGObject<GSocket>&& socket) :
    socket_(std::move(socket)),
    socket_source_(0) {
}

MiracastSourceClient::~MiracastSourceClient() {
    if (socket_)
        g_socket_close(socket_.get(), nullptr);

    if (socket_source_ > 0)
        g_source_remove(socket_source_);

    ReleaseTimers();

    mcs::Debug("");
}

void MiracastSourceClient::SetDelegate(const std::weak_ptr<Delegate> &delegate) {
    delegate_ = delegate;
}

void MiracastSourceClient::ResetDelegate() {
    delegate_.reset();
}

void MiracastSourceClient::DumpRtsp(const std::string &prefix, const std::string &data) {
    static bool enabled = getenv("MIRACAST_RTSP_DEBUG") != nullptr;

    if (!enabled)
        return;

    auto lines = Utils::StringSplit(data, '\n');
    for (auto current : lines)
<<<<<<< HEAD
        mcs::Debug("%s: %s", prefix.c_str(), current.c_str());
=======
        WARNING("RTSP: %s: %s", prefix.c_str(), current.c_str());
>>>>>>> c267bda3
}

void MiracastSourceClient::SendRTSPData(const std::string &data) {
    DumpRtsp("OUT", data);
    GError *error = nullptr;
<<<<<<< HEAD
    auto bytes_written = g_socket_send(socket_.get(), data.c_str(), data.length(), nullptr, &error);
    if (bytes_written < 0) {
        mcs::Error("Failed to write data to RTSP client: %s", error->message);
=======
    g_socket_send(socket_.get(), data.c_str(), data.length(), nullptr, &error);
    if (error) {
        WARNING("Failed to write data to RTSP client: %s", error->message);
>>>>>>> c267bda3
        g_error_free(error);
        return;
    }
}

std::string MiracastSourceClient::GetLocalIPAddress() const {
    return local_address_;
}

class TimerCallbackData {
public:
    TimerCallbackData(MiracastSourceClient *delegate) :
        delegate_(delegate),
        id_(0) {
    }

    guint id_;
    MiracastSourceClient *delegate_;
};

uint MiracastSourceClient::CreateTimer(int seconds) {
    auto data = new TimerCallbackData(this);
    auto id = g_timeout_add_seconds_full(G_PRIORITY_DEFAULT, seconds,
                                         &MiracastSourceClient::OnTimeout, data,
                                         &MiracastSourceClient::OnTimeoutRemove);
    if (id > 0) {
        data->id_ = id;
        timers_.push_back(id);
    } else {
        delete data;
    }

    return id;
}

void MiracastSourceClient::ReleaseTimer(uint timer_id) {
    if (timer_id <= 0)
        return;

    auto it = std::find(timers_.begin(), timers_.end(), timer_id);
    if (it != timers_.end())
        g_source_remove(*it);
}

void MiracastSourceClient::ReleaseTimers() {
    for (auto timer : timers_)
        g_source_remove(timer);

    timers_.clear();
}

gboolean MiracastSourceClient::OnTimeout(gpointer user_data) {
    auto data = static_cast<TimerCallbackData*>(user_data);
    data->delegate_->source_->OnTimerEvent(data->id_);
    return FALSE;
}

void MiracastSourceClient::OnTimeoutRemove(gpointer user_data) {
    auto data = static_cast<TimerCallbackData*>(user_data);
    auto& timers = data->delegate_->timers_;
    auto it = std::find(timers.begin(), timers.end(), data->id_);
    if (it != timers.end())
        timers.erase(it);
    delete data;
}

gboolean MiracastSourceClient::OnIncomingData(GSocket *socket, GIOCondition  cond, gpointer user_data) {
    auto inst = static_cast<MiracastSourceClient*>(user_data);

    if (cond == G_IO_ERR || cond == G_IO_HUP) {
        mcs::Debug("ERR or HUP");
        if (auto sp = inst->delegate_.lock())
            sp->OnConnectionClosed();
        return TRUE;
    }

    int fd = g_socket_get_fd(inst->socket_.get());
    while (g_socket_get_available_bytes(inst->socket_.get()) > 0) {
        gchar buf[1024] = { };
        gssize nbytes = g_socket_receive(inst->socket_.get(), buf, 1024, NULL, NULL);
        if (nbytes <= 0)
            break;

        std::string data(buf);
        inst->DumpRtsp("IN", data);

        inst->source_->RTSPDataReceived(data);
    }

    return TRUE;
}

std::shared_ptr<MiracastSourceClient> MiracastSourceClient::FinalizeConstruction() {
    auto sp = shared_from_this();

    GError *error = nullptr;
    auto address = g_socket_get_remote_address(socket_.get(), &error);
    if (error) {
<<<<<<< HEAD
        mcs::Error("Failed to receive address from socket: %s", error->message);
=======
        WARNING("Failed to receive address from socket: %s", error->message);
>>>>>>> c267bda3
        g_error_free(error);
        return sp;
    }

    auto inet_address = g_inet_socket_address_get_address(G_INET_SOCKET_ADDRESS(address));
    if (!inet_address) {
<<<<<<< HEAD
        mcs::Error("Failed to determine client address");
=======
        WARNING("Failed to determine client address");
>>>>>>> c267bda3
        return sp;
    }

    std::string peer_address = g_inet_address_to_string(G_INET_ADDRESS(inet_address));

    auto source = g_socket_create_source(socket_.get(), (GIOCondition) (G_IO_IN | G_IO_HUP | G_IO_ERR), nullptr);
    if (!source) {
<<<<<<< HEAD
        mcs::Error("Failed to setup event listener for source client");
=======
        WARNING("Failed to setup event listener for source client");
>>>>>>> c267bda3
        return sp;
    }

    g_source_set_callback(source, (GSourceFunc) &MiracastSourceClient::OnIncomingData,
                          this, nullptr);
    socket_source_ = g_source_attach(source, nullptr);
    if (socket_source_ == 0) {
<<<<<<< HEAD
        mcs::Error("Failed to attach source to mainloop");
=======
        WARNING("Failed to attach source to mainloop");
>>>>>>> c267bda3
        g_source_unref(source);
        return sp;
    }

    media_manager_ = MediaManagerFactory::CreateSource(peer_address);
    source_.reset(wds::Source::Create(this, media_manager_.get()));

    source_->Start();
    return sp;
}

} // namespace mcs<|MERGE_RESOLUTION|>--- conflicted
+++ resolved
@@ -52,8 +52,6 @@
         g_source_remove(socket_source_);
 
     ReleaseTimers();
-
-    mcs::Debug("");
 }
 
 void MiracastSourceClient::SetDelegate(const std::weak_ptr<Delegate> &delegate) {
@@ -72,25 +70,15 @@
 
     auto lines = Utils::StringSplit(data, '\n');
     for (auto current : lines)
-<<<<<<< HEAD
-        mcs::Debug("%s: %s", prefix.c_str(), current.c_str());
-=======
         WARNING("RTSP: %s: %s", prefix.c_str(), current.c_str());
->>>>>>> c267bda3
 }
 
 void MiracastSourceClient::SendRTSPData(const std::string &data) {
     DumpRtsp("OUT", data);
     GError *error = nullptr;
-<<<<<<< HEAD
     auto bytes_written = g_socket_send(socket_.get(), data.c_str(), data.length(), nullptr, &error);
     if (bytes_written < 0) {
-        mcs::Error("Failed to write data to RTSP client: %s", error->message);
-=======
-    g_socket_send(socket_.get(), data.c_str(), data.length(), nullptr, &error);
-    if (error) {
         WARNING("Failed to write data to RTSP client: %s", error->message);
->>>>>>> c267bda3
         g_error_free(error);
         return;
     }
@@ -161,7 +149,6 @@
     auto inst = static_cast<MiracastSourceClient*>(user_data);
 
     if (cond == G_IO_ERR || cond == G_IO_HUP) {
-        mcs::Debug("ERR or HUP");
         if (auto sp = inst->delegate_.lock())
             sp->OnConnectionClosed();
         return TRUE;
@@ -189,22 +176,14 @@
     GError *error = nullptr;
     auto address = g_socket_get_remote_address(socket_.get(), &error);
     if (error) {
-<<<<<<< HEAD
-        mcs::Error("Failed to receive address from socket: %s", error->message);
-=======
         WARNING("Failed to receive address from socket: %s", error->message);
->>>>>>> c267bda3
         g_error_free(error);
         return sp;
     }
 
     auto inet_address = g_inet_socket_address_get_address(G_INET_SOCKET_ADDRESS(address));
     if (!inet_address) {
-<<<<<<< HEAD
-        mcs::Error("Failed to determine client address");
-=======
         WARNING("Failed to determine client address");
->>>>>>> c267bda3
         return sp;
     }
 
@@ -212,11 +191,7 @@
 
     auto source = g_socket_create_source(socket_.get(), (GIOCondition) (G_IO_IN | G_IO_HUP | G_IO_ERR), nullptr);
     if (!source) {
-<<<<<<< HEAD
-        mcs::Error("Failed to setup event listener for source client");
-=======
         WARNING("Failed to setup event listener for source client");
->>>>>>> c267bda3
         return sp;
     }
 
@@ -224,11 +199,7 @@
                           this, nullptr);
     socket_source_ = g_source_attach(source, nullptr);
     if (socket_source_ == 0) {
-<<<<<<< HEAD
-        mcs::Error("Failed to attach source to mainloop");
-=======
         WARNING("Failed to attach source to mainloop");
->>>>>>> c267bda3
         g_source_unref(source);
         return sp;
     }
