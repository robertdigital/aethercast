/*
 * Copyright (C) 2015 Canonical, Ltd.
 *
 * This program is free software: you can redistribute it and/or modify it
 * under the terms of the GNU General Public License version 3, as published
 * by the Free Software Foundation.
 *
 * This program is distributed in the hope that it will be useful, but
 * WITHOUT ANY WARRANTY; without even the implied warranties of
 * MERCHANTABILITY, SATISFACTORY QUALITY, or FITNESS FOR A PARTICULAR
 * PURPOSE.  See the GNU General Public License for more details.
 *
 * You should have received a copy of the GNU General Public License along
 * with this program.  If not, see <http://www.gnu.org/licenses/>.
 *
 */

#include <sys/ioctl.h>
#include <net/if.h>
#include <asm/types.h>
#include <linux/netlink.h>
#include <linux/rtnetlink.h>
#include <sys/socket.h>
#include <netinet/in.h>
#include <arpa/inet.h>
#include <unistd.h>
#include <errno.h>
#include <memory.h>

#include <glib.h>

#include "logger.h"
#include "networkutils.h"
#include "logging.h"

#define NLMSG_TAIL(nmsg)				\
    ((struct rtattr *) (((uint8_t*) (nmsg)) +	\
    NLMSG_ALIGN((nmsg)->nlmsg_len)))

int __rtnl_addattr_l(struct nlmsghdr *n, size_t max_length,
                int type, const void *data, size_t data_length)
{
    size_t length;
    struct rtattr *rta;

    length = RTA_LENGTH(data_length);

    if (NLMSG_ALIGN(n->nlmsg_len) + RTA_ALIGN(length) > max_length)
        return -E2BIG;

    rta = NLMSG_TAIL(n);
    rta->rta_type = type;
    rta->rta_len = length;
    memcpy(RTA_DATA(rta), data, data_length);
    n->nlmsg_len = NLMSG_ALIGN(n->nlmsg_len) + RTA_ALIGN(length);

    return 0;
}

namespace mcs {
int NetworkUtils::ModifyInterfaceAddress(int cmd, int flags,
                int index, int family,
                const char *address,
                const char *peer,
                unsigned char prefixlen,
                const char *broadcast)
{
    uint8_t request[NLMSG_ALIGN(sizeof(struct nlmsghdr)) +
            NLMSG_ALIGN(sizeof(struct ifaddrmsg)) +
            RTA_LENGTH(sizeof(struct in6_addr)) +
            RTA_LENGTH(sizeof(struct in6_addr))];

    struct nlmsghdr *header;
    struct sockaddr_nl nl_addr;
    struct ifaddrmsg *ifaddrmsg;
    struct in6_addr ipv6_addr;
    struct in_addr ipv4_addr, ipv4_dest, ipv4_bcast;
    int sk, err;

    if (!address)
        return -EINVAL;

    if (family != AF_INET && family != AF_INET6)
        return -EINVAL;

    memset(&request, 0, sizeof(request));

    header = (struct nlmsghdr *)request;
    header->nlmsg_len = NLMSG_LENGTH(sizeof(struct ifaddrmsg));
    header->nlmsg_type = cmd;
    header->nlmsg_flags = NLM_F_REQUEST | flags;
    header->nlmsg_seq = 1;

    ifaddrmsg = (struct ifaddrmsg *) NLMSG_DATA(header);
    ifaddrmsg->ifa_family = family;
    ifaddrmsg->ifa_prefixlen = prefixlen;
    ifaddrmsg->ifa_flags = IFA_F_PERMANENT;
    ifaddrmsg->ifa_scope = RT_SCOPE_UNIVERSE;
    ifaddrmsg->ifa_index = index;

    if (family == AF_INET) {
        if (inet_pton(AF_INET, address, &ipv4_addr) < 1)
            return -1;

        if (broadcast)
            inet_pton(AF_INET, broadcast, &ipv4_bcast);
        else
            ipv4_bcast.s_addr = ipv4_addr.s_addr |
                htonl(0xfffffffflu >> prefixlen);

        if (peer) {
            if (inet_pton(AF_INET, peer, &ipv4_dest) < 1)
                return -1;

            err = __rtnl_addattr_l(header,
                            sizeof(request),
                            IFA_ADDRESS,
                            &ipv4_dest,
                            sizeof(ipv4_dest));
            if (err < 0)
                return err;
        }

        err = __rtnl_addattr_l(header,
                        sizeof(request),
                        IFA_LOCAL,
                        &ipv4_addr,
                        sizeof(ipv4_addr));
        if (err < 0)
            return err;

        err = __rtnl_addattr_l(header,
                        sizeof(request),
                        IFA_BROADCAST,
                        &ipv4_bcast,
                        sizeof(ipv4_bcast));
        if (err < 0)
            return err;

    } else if (family == AF_INET6) {
        if (inet_pton(AF_INET6, address, &ipv6_addr) < 1)
            return -1;

        err = __rtnl_addattr_l(header,
                        sizeof(request),
                        IFA_LOCAL,
                        &ipv6_addr,
                        sizeof(ipv6_addr));
        if (err < 0)
            return err;
    }

    sk = socket(AF_NETLINK, SOCK_DGRAM | SOCK_CLOEXEC, NETLINK_ROUTE);
    if (sk < 0)
        return -errno;

    memset(&nl_addr, 0, sizeof(nl_addr));
    nl_addr.nl_family = AF_NETLINK;

    if ((err = sendto(sk, request, header->nlmsg_len, 0,
            (struct sockaddr *) &nl_addr, sizeof(nl_addr))) < 0)
        goto done;

    err = 0;

done:
    close(sk);

    return err;
}

int NetworkUtils::RetrieveInterfaceIndex(const char *name)
{
    struct ifreq ifr;
    int sk, err;

    if (name == nullptr)
        return -1;

    sk = socket(PF_INET, SOCK_DGRAM | SOCK_CLOEXEC, 0);
    if (sk < 0)
        return -1;

    memset(&ifr, 0, sizeof(ifr));
    strncpy(ifr.ifr_name, name, sizeof(ifr.ifr_name) - 1);

    err = ioctl(sk, SIOCGIFINDEX, &ifr);

    close(sk);

    if (err < 0)
        return -1;

    return ifr.ifr_ifindex;;
}

int NetworkUtils::ResetInterface(int index)
{
    struct ifreq ifr, addr_ifr;
    struct sockaddr_in *addr;
    int sk, err;

    sk = socket(PF_INET, SOCK_DGRAM | SOCK_CLOEXEC, 0);
    if (sk < 0)
        return -errno;

    memset(&ifr, 0, sizeof(ifr));
    ifr.ifr_ifindex = index;

    if (ioctl(sk, SIOCGIFNAME, &ifr) < 0) {
        err = -errno;
        goto done;
    }

    if (ioctl(sk, SIOCGIFFLAGS, &ifr) < 0) {
        err = -errno;
        goto done;
    }

    memset(&addr_ifr, 0, sizeof(addr_ifr));
    memcpy(&addr_ifr.ifr_name, &ifr.ifr_name, sizeof(ifr.ifr_name) - 1);
    addr = (struct sockaddr_in *)&addr_ifr.ifr_addr;
    addr->sin_family = AF_INET;
    if (ioctl(sk, SIOCSIFADDR, &addr_ifr) < 0)
<<<<<<< HEAD
        mcs::Warning("Could not clear IPv4 address of interface with index %d", index);
=======
        WARNING("Could not clear IPv4 address of interface with index %d", index);
>>>>>>> c267bda3

done:
    close(sk);

    return err;
}

int NetworkUtils::BytesAvailableToRead(int fd) {
    int nbytes = 0;
    // gives shorter than true amounts on Unix domain sockets.
    int64_t available = 0;
    if (ioctl(fd, FIONREAD, (char *) &nbytes) >= 0)
        available = (int64_t) nbytes;
    return available;
}
} // namespace mcs<|MERGE_RESOLUTION|>--- conflicted
+++ resolved
@@ -31,7 +31,7 @@
 
 #include "logger.h"
 #include "networkutils.h"
-#include "logging.h"
+#include "logger.h"
 
 #define NLMSG_TAIL(nmsg)				\
     ((struct rtattr *) (((uint8_t*) (nmsg)) +	\
@@ -222,11 +222,7 @@
     addr = (struct sockaddr_in *)&addr_ifr.ifr_addr;
     addr->sin_family = AF_INET;
     if (ioctl(sk, SIOCSIFADDR, &addr_ifr) < 0)
-<<<<<<< HEAD
-        mcs::Warning("Could not clear IPv4 address of interface with index %d", index);
-=======
         WARNING("Could not clear IPv4 address of interface with index %d", index);
->>>>>>> c267bda3
 
 done:
     close(sk);
