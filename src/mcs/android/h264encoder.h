--- conflicted
+++ resolved
@@ -41,12 +41,7 @@
 
     static BaseEncoder::Config DefaultConfiguration();
 
-<<<<<<< HEAD
-    static BaseEncoder::Ptr Create(const video::EncoderReport::Ptr &report,
-                                   const MediaAPI::Ptr &api = MediaAPI::CreateDefault());
-=======
-    static BaseEncoder::Ptr Create();
->>>>>>> a443d2b4
+    static BaseEncoder::Ptr Create(const video::EncoderReport::Ptr &report);
 
     ~H264Encoder();
 
@@ -66,11 +61,7 @@
     bool Execute() override;
 
 private:
-<<<<<<< HEAD
-    H264Encoder(const video::EncoderReport::Ptr &report, const MediaAPI::Ptr &api);
-=======
-    H264Encoder();
->>>>>>> a443d2b4
+    H264Encoder(const video::EncoderReport::Ptr &report);
 
     bool DoesBufferContainCodecConfig(MediaBufferWrapper *buffer);
 
@@ -91,11 +82,7 @@
     };
 
 private:
-<<<<<<< HEAD
     video::EncoderReport::Ptr report_;
-    MediaAPI::Ptr api_;
-=======
->>>>>>> a443d2b4
     BaseEncoder::Config config_;
     MediaMessageWrapper *format_;
     MediaSourceWrapper *source_;
