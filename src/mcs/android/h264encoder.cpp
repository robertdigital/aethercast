--- conflicted
+++ resolved
@@ -471,15 +471,7 @@
 
     auto mbuf = MediaSourceBuffer::Create(buffer);
 
-<<<<<<< HEAD
     report_->FinishedFrame(mbuf->Timestamp());
-=======
-    if (mbuf->Timestamp() > 0) {
-        const int64_t now = mcs::Utils::GetNowUs();
-        const int64_t diff = (now - mbuf->Timestamp()) / 1000ll;
-        video::Statistics::Instance()->RecordEncoderBufferOut(diff);
-    }
->>>>>>> e26e1363
 
     if (DoesBufferContainCodecConfig(buffer)) {
         if (auto sp = delegate_.lock())
