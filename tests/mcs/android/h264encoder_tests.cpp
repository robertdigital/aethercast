/*
 * Copyright (C) 2016 Canonical, Ltd.
 *
 * This program is free software: you can redistribute it and/or modify it
 * under the terms of the GNU General Public License version 3, as published
 * by the Free Software Foundation.
 *
 * This program is distributed in the hope that it will be useful, but
 * WITHOUT ANY WARRANTY; without even the implied warranties of
 * MERCHANTABILITY, SATISFACTORY QUALITY, or FITNESS FOR A PARTICULAR
 * PURPOSE.  See the GNU General Public License for more details.
 *
 * You should have received a copy of the GNU General Public License along
 * with this program.  If not, see <http://www.gnu.org/licenses/>.
 *
 */

#include <memory>

#include <gmock/gmock.h>

#include <system/window.h>

#include "mcs/report/reportfactory.h"

#include "mcs/android/h264encoder.h"

#include "mockmedia.h"
#include "mockencoderreport.h"

using namespace ::testing;

namespace {
// From frameworks/native/include/media/openmax/OMX_IVCommon.h
const int32_t kOMXColorFormatAndroidOpaque = 0x7F000789;
const int32_t kOMXVideoIntraRefreshCyclic = 0;
// From frameworks/native/include/media/openmax/OMX_Video.h
const int32_t kOMXVideoControlRateConstant = 2;
// From frameworks/native/include/media/hardware/MetadataBufferType.h
const uint32_t kMetadataBufferTypeGrallocSource = 1;

class MockEncoderDelegate : public mcs::video::BaseEncoder::Delegate {
public:
    MOCK_METHOD1(OnBufferAvailable, void(const mcs::video::Buffer::Ptr&));
    MOCK_METHOD1(OnBufferWithCodecConfig, void(const mcs::video::Buffer::Ptr&));
    MOCK_METHOD0(OnBufferReturned, void());
};

class MockBufferDelegate : public mcs::video::Buffer::Delegate {
public:
    MOCK_METHOD1(OnBufferFinished, void(const mcs::video::Buffer::Ptr&));
};

struct DummyMediaMessageWrapper {
};

struct DummyMediaSourceWrapper {
};

struct DummyMediaMetaDataWrapper {
};

struct DummyMediaCodecSource {
};

struct DummyMediaBufferWrapper {
};

class H264EncoderFixture : public ::testing::Test {
public:
    H264EncoderFixture() :
        mock_report(std::make_shared<mcs::test::android::MockEncoderReport>()) {
    }

    void ExpectValidConfiguration(const mcs::video::BaseEncoder::Config &config, const mcs::test::android::MockMedia::Ptr &mock) {
        auto message = new DummyMediaMessageWrapper;

        EXPECT_CALL(*mock, media_message_create())
                .Times(1)
                .WillRepeatedly(Return(message));
        EXPECT_CALL(*mock, media_message_release(message))
                .Times(1)
                .WillOnce(Invoke([](MediaMessageWrapper *msg) { delete msg; }));
        EXPECT_CALL(*mock, media_message_set_string(message, _, _, _))
                .Times(AtLeast(0));
        EXPECT_CALL(*mock, media_message_set_int32(message, _, _))
                .Times(AtLeast(0));

        auto source = new DummyMediaSourceWrapper;

        EXPECT_CALL(*mock, media_source_create())
                .Times(1)
                .WillRepeatedly(Return(source));
        EXPECT_CALL(*mock, media_source_release(source))
                .Times(1)
                .WillOnce(Invoke([](MediaSourceWrapper *source) { delete source; }));

        auto meta_data = new DummyMediaMetaDataWrapper;

        EXPECT_CALL(*mock, media_meta_data_create())
                .Times(1)
                .WillRepeatedly(Return(meta_data));
        EXPECT_CALL(*mock, media_meta_data_release(meta_data))
                .Times(1)
                .WillOnce(Invoke([](MediaMetaDataWrapper *meta) { delete meta; }));
        EXPECT_CALL(*mock, media_meta_data_set_cstring(meta_data, _, _))
                .Times(AtLeast(0));
        EXPECT_CALL(*mock, media_meta_data_set_int32(meta_data, _, _))
                .Times(AtLeast(0));

        EXPECT_CALL(*mock, media_meta_data_get_key_id(_))
                .Times(AtLeast(0))
                .WillRepeatedly(Return(0));

        EXPECT_CALL(*mock, media_source_set_format(source, meta_data))
                .Times(1);
        EXPECT_CALL(*mock, media_source_set_start_callback(source, _, _))
                .Times(1);
        EXPECT_CALL(*mock, media_source_set_stop_callback(source, _, _))
                .Times(1);
        EXPECT_CALL(*mock, media_source_set_pause_callback(source, _, _))
                .Times(1);
        EXPECT_CALL(*mock, media_source_set_read_callback(source, _, _))
                .Times(1)
                .WillRepeatedly(DoAll(SaveArg<1>(&source_read_callback),
                                      SaveArg<2>(&source_read_callback_data)));

        auto codec_source = new DummyMediaCodecSource;

        EXPECT_CALL(*mock, media_codec_source_create(message, source, _))
                .Times(1)
                .WillRepeatedly(Return(codec_source));
        EXPECT_CALL(*mock, media_codec_source_release(codec_source))
                .Times(1)
                .WillOnce(Invoke([](MediaCodecSourceWrapper *source) { delete source; }));
    }

    void ExpectValidStartAndStop(const mcs::test::android::MockMedia::Ptr &mock) {
        EXPECT_CALL(*mock, media_codec_source_start(_))
                .Times(1)
                .WillRepeatedly(Return(true));

        EXPECT_CALL(*mock_report, Started())
                .Times(1);

        EXPECT_CALL(*mock, media_codec_source_stop(_))
                .Times(1)
                .WillRepeatedly(Return(true));

        EXPECT_CALL(*mock_report, Stopped())
                .Times(1);
    }

    std::shared_ptr<mcs::test::android::MockEncoderReport> mock_report;

    MediaSourceReadCallback source_read_callback;
    void *source_read_callback_data;
};
}

TEST_F(H264EncoderFixture, ValidDefaultConfiguration) {
    auto config = mcs::android::H264Encoder::DefaultConfiguration();
    EXPECT_EQ(-1, config.framerate);
    EXPECT_EQ(5000000, config.bitrate);
    EXPECT_EQ(15, config.i_frame_interval);
    EXPECT_EQ(0, config.intra_refresh_mode);
    EXPECT_EQ(0, config.width);
    EXPECT_EQ(0, config.height);
    EXPECT_EQ(0, config.profile);
    EXPECT_EQ(0, config.profile_idc);
    EXPECT_EQ(0, config.level);
    EXPECT_EQ(0, config.level_idc);
    EXPECT_EQ(0, config.constraint_set);
}

TEST_F(H264EncoderFixture, MediaMessageCreationFails) {
    auto mock = std::make_shared<mcs::test::android::MockMedia>();

    auto config = mcs::android::H264Encoder::DefaultConfiguration();

    EXPECT_CALL(*mock, media_message_create())
            .Times(1)
            .WillRepeatedly(Return(nullptr));

    auto encoder = mcs::android::H264Encoder::Create(mock_report);

    EXPECT_FALSE(encoder->Configure(config));
}

TEST_F(H264EncoderFixture, MediaSourceCreationFails) {
    auto mock = std::make_shared<mcs::test::android::MockMedia>();

    auto config = mcs::android::H264Encoder::DefaultConfiguration();

    auto message = new DummyMediaMessageWrapper;

    EXPECT_CALL(*mock, media_message_create())
            .Times(1)
            .WillRepeatedly(Return(message));
    EXPECT_CALL(*mock, media_message_release(message))
            .Times(1);
    EXPECT_CALL(*mock, media_message_set_string(message, _, _, _))
            .Times(AtLeast(0));
    EXPECT_CALL(*mock, media_message_set_int32(message, _, _))
            .Times(AtLeast(0));

    EXPECT_CALL(*mock, media_source_create())
            .Times(1)
            .WillRepeatedly(Return(nullptr));

    auto encoder = mcs::android::H264Encoder::Create(mock_report);

    EXPECT_FALSE(encoder->Configure(config));
}

TEST_F(H264EncoderFixture, MediaMetaDataCreationFails) {
    auto mock = std::make_shared<mcs::test::android::MockMedia>();

    auto config = mcs::android::H264Encoder::DefaultConfiguration();

    auto message = new DummyMediaMessageWrapper;

    EXPECT_CALL(*mock, media_message_create())
            .Times(1)
            .WillRepeatedly(Return(message));
    EXPECT_CALL(*mock, media_message_release(message))
            .Times(1);
    EXPECT_CALL(*mock, media_message_set_string(message, _, _, _))
            .Times(AtLeast(0));
    EXPECT_CALL(*mock, media_message_set_int32(message, _, _))
            .Times(AtLeast(0));

    auto source = new DummyMediaSourceWrapper;

    EXPECT_CALL(*mock, media_source_create())
            .Times(1)
            .WillRepeatedly(Return(source));
    EXPECT_CALL(*mock, media_source_release(source))
            .Times(1);

    EXPECT_CALL(*mock, media_meta_data_create())
            .Times(1)
            .WillRepeatedly(Return(nullptr));

    auto encoder = mcs::android::H264Encoder::Create(mock_report);

    EXPECT_FALSE(encoder->Configure(config));
}

TEST_F(H264EncoderFixture, MediaCodecSourceCreationFails) {
    auto mock = std::make_shared<mcs::test::android::MockMedia>();

    auto config = mcs::android::H264Encoder::DefaultConfiguration();

    auto message = new DummyMediaMessageWrapper;

    EXPECT_CALL(*mock, media_message_create())
            .Times(1)
            .WillRepeatedly(Return(message));
    EXPECT_CALL(*mock, media_message_release(message))
            .Times(1);
    EXPECT_CALL(*mock, media_message_set_string(message, _, _, _))
            .Times(AtLeast(0));
    EXPECT_CALL(*mock, media_message_set_int32(message, _, _))
            .Times(AtLeast(0));

    auto source = new DummyMediaSourceWrapper;

    EXPECT_CALL(*mock, media_source_create())
            .Times(1)
            .WillRepeatedly(Return(source));
    EXPECT_CALL(*mock, media_source_release(source))
            .Times(1);

    auto meta_data = new DummyMediaMetaDataWrapper;

    EXPECT_CALL(*mock, media_meta_data_create())
            .Times(1)
            .WillRepeatedly(Return(meta_data));
    EXPECT_CALL(*mock, media_meta_data_release(meta_data))
            .Times(1);
    EXPECT_CALL(*mock, media_meta_data_set_cstring(meta_data, _, _))
            .Times(AtLeast(0));
    EXPECT_CALL(*mock, media_meta_data_set_int32(meta_data, _, _))
            .Times(AtLeast(0));

    EXPECT_CALL(*mock, media_meta_data_get_key_id(_))
            .Times(AtLeast(0))
            .WillRepeatedly(Return(0));

    EXPECT_CALL(*mock, media_source_set_format(source, meta_data))
            .Times(1);
    EXPECT_CALL(*mock, media_source_set_start_callback(source, _, _))
            .Times(1);
    EXPECT_CALL(*mock, media_source_set_stop_callback(source, _, _))
            .Times(1);
    EXPECT_CALL(*mock, media_source_set_pause_callback(source, _, _))
            .Times(1);
    EXPECT_CALL(*mock, media_source_set_read_callback(source, _, _))
            .Times(1);

    EXPECT_CALL(*mock, media_codec_source_create(message, source, _))
            .Times(1)
            .WillRepeatedly(Return(nullptr));

    auto encoder = mcs::android::H264Encoder::Create(mock_report);

    EXPECT_FALSE(encoder->Configure(config));
}

TEST_F(H264EncoderFixture, CorrectConfiguration) {
    auto mock = std::make_shared<mcs::test::android::MockMedia>();

    auto config = mcs::android::H264Encoder::DefaultConfiguration();
    config.width = 1280;
    config.height = 720;
    config.framerate = 30;
    config.profile_idc = 1;
    config.level_idc = 2;
    config.constraint_set = 3;

    auto format_message = new DummyMediaMessageWrapper;

    EXPECT_CALL(*mock, media_message_create())
            .Times(1)
            .WillRepeatedly(Return(format_message));
    EXPECT_CALL(*mock, media_message_release(format_message))
            .Times(1)
            .WillOnce(Invoke([](MediaMessageWrapper *msg) { delete msg; }));

    EXPECT_CALL(*mock, media_message_set_string(format_message, StrEq("mime"), StrEq("video/avc"), 0))
            .Times(1);
    EXPECT_CALL(*mock, media_message_set_int32(format_message, StrEq("store-metadata-in-buffers"), 1))
            .Times(1);
    EXPECT_CALL(*mock, media_message_set_int32(format_message, StrEq("store-metadata-in-buffers-output"), 0))
            .Times(1);
    EXPECT_CALL(*mock, media_message_set_int32(format_message, StrEq("width"), config.width))
            .Times(1);
    EXPECT_CALL(*mock, media_message_set_int32(format_message, StrEq("height"), config.height))
            .Times(1);
    EXPECT_CALL(*mock, media_message_set_int32(format_message, StrEq("stride"), config.width))
            .Times(1);
    EXPECT_CALL(*mock, media_message_set_int32(format_message, StrEq("slice-height"), config.width))
            .Times(1);
    EXPECT_CALL(*mock, media_message_set_int32(format_message, StrEq("color-format"), kOMXColorFormatAndroidOpaque))
            .Times(1);
    EXPECT_CALL(*mock, media_message_set_int32(format_message, StrEq("bitrate"), config.bitrate))
            .Times(1);
    EXPECT_CALL(*mock, media_message_set_int32(format_message, StrEq("bitrate-mode"), kOMXVideoControlRateConstant))
            .Times(1);
    EXPECT_CALL(*mock, media_message_set_int32(format_message, StrEq("frame-rate"), config.framerate))
            .Times(1);
    EXPECT_CALL(*mock, media_message_set_int32(format_message, StrEq("intra-refresh-mode"), config.intra_refresh_mode))
            .Times(1);
    EXPECT_CALL(*mock, media_message_set_int32(format_message, StrEq("intra-refresh-CIR-mbs"), 360))
            .Times(1);
    EXPECT_CALL(*mock, media_message_set_int32(format_message, StrEq("i-frame-interval"), config.i_frame_interval))
            .Times(1);
    EXPECT_CALL(*mock, media_message_set_int32(format_message, StrEq("prepend-sps-pps-to-idr-frames"), 1))
            .Times(1);
    EXPECT_CALL(*mock, media_message_set_int32(format_message, StrEq("profile-idc"), 1))
            .Times(1);
    EXPECT_CALL(*mock, media_message_set_int32(format_message, StrEq("level-idc"), 2))
            .Times(1);
    EXPECT_CALL(*mock, media_message_set_int32(format_message, StrEq("constraint-set"), 3))
            .Times(1);

    auto meta_data = new DummyMediaMetaDataWrapper;

    EXPECT_CALL(*mock, media_meta_data_create())
            .Times(1)
            .WillRepeatedly(Return(meta_data));
    EXPECT_CALL(*mock, media_meta_data_release(meta_data))
            .Times(1)
            .WillRepeatedly(Invoke([](MediaMetaDataWrapper *meta) { delete meta; }));
    EXPECT_CALL(*mock, media_meta_data_set_cstring(meta_data, _, _))
            .Times(1);
    EXPECT_CALL(*mock, media_meta_data_set_int32(meta_data, _, _))
            .Times(6);

    EXPECT_CALL(*mock, media_meta_data_get_key_id(_))
            .Times(0);
    EXPECT_CALL(*mock, media_meta_data_get_key_id(MEDIA_META_DATA_KEY_MIME))
            .Times(1);
    EXPECT_CALL(*mock, media_meta_data_get_key_id(MEDIA_META_DATA_KEY_COLOR_FORMAT))
            .Times(1);
    EXPECT_CALL(*mock, media_meta_data_get_key_id(MEDIA_META_DATA_KEY_WIDTH))
            .Times(1);
    EXPECT_CALL(*mock, media_meta_data_get_key_id(MEDIA_META_DATA_KEY_HEIGHT))
            .Times(1);
    EXPECT_CALL(*mock, media_meta_data_get_key_id(MEDIA_META_DATA_KEY_STRIDE))
            .Times(1);
    EXPECT_CALL(*mock, media_meta_data_get_key_id(MEDIA_META_DATA_KEY_SLICE_HEIGHT))
            .Times(1);
    EXPECT_CALL(*mock, media_meta_data_get_key_id(MEDIA_META_DATA_KEY_FRAMERATE))
            .Times(1);

    auto source = new DummyMediaSourceWrapper;

    EXPECT_CALL(*mock, media_source_create())
            .Times(1)
            .WillRepeatedly(Return(source));
    EXPECT_CALL(*mock, media_source_release(source))
            .Times(1)
            .WillOnce(Invoke([](MediaSourceWrapper *source) { delete source; }));
    EXPECT_CALL(*mock, media_source_set_format(source, meta_data))
            .Times(1);
    EXPECT_CALL(*mock, media_source_set_start_callback(source, _, _))
            .Times(1);
    EXPECT_CALL(*mock, media_source_set_stop_callback(source, _, _))
            .Times(1);
    EXPECT_CALL(*mock, media_source_set_pause_callback(source, _, _))
            .Times(1);
    EXPECT_CALL(*mock, media_source_set_read_callback(source, _, NotNull()))
            .Times(1);

    auto codec_source = new DummyMediaCodecSource;

    EXPECT_CALL(*mock, media_codec_source_create(NotNull(), NotNull(), _))
            .Times(1)
            .WillRepeatedly(Return(codec_source));
    EXPECT_CALL(*mock, media_codec_source_release(codec_source))
            .Times(1)
            .WillOnce(Invoke([](MediaCodecSourceWrapper *source) { delete source; }));

    auto encoder = mcs::android::H264Encoder::Create(mock_report);

    EXPECT_TRUE(encoder->Configure(config));

    // We can configure the encoder only once
    EXPECT_FALSE(encoder->Configure(config));

    auto stored_config = encoder->Configuration();
    EXPECT_EQ(config, stored_config);
}

TEST_F(H264EncoderFixture, CorrectStartAndStopBehavior) {
    auto mock = std::make_shared<mcs::test::android::MockMedia>();

    auto config = mcs::android::H264Encoder::DefaultConfiguration();

    ExpectValidConfiguration(config, mock);

    auto encoder = mcs::android::H264Encoder::Create(mock_report);

    ExpectValidStartAndStop(mock);

    EXPECT_FALSE(encoder->Start());
    EXPECT_FALSE(encoder->Stop());

    EXPECT_TRUE(encoder->Configure(config));

    EXPECT_TRUE(encoder->Start());
    EXPECT_TRUE(encoder->Running());
    EXPECT_FALSE(encoder->Start());
    EXPECT_TRUE(encoder->Stop());
    EXPECT_FALSE(encoder->Running());
    EXPECT_FALSE(encoder->Stop());
}

TEST_F(H264EncoderFixture, StartFailsCorrectly) {
    auto mock = std::make_shared<mcs::test::android::MockMedia>();

    auto config = mcs::android::H264Encoder::DefaultConfiguration();

    ExpectValidConfiguration(config, mock);

    auto encoder = mcs::android::H264Encoder::Create(mock_report);

    EXPECT_TRUE(encoder->Configure(config));

    EXPECT_CALL(*mock, media_codec_source_start(_))
            .Times(1)
            .WillRepeatedly(Return(false));

    EXPECT_FALSE(encoder->Start());
}

TEST_F(H264EncoderFixture, StopFailsCorrectly) {
    auto mock = std::make_shared<mcs::test::android::MockMedia>();

    auto config = mcs::android::H264Encoder::DefaultConfiguration();

    ExpectValidConfiguration(config, mock);

    auto encoder = mcs::android::H264Encoder::Create(mock_report);

    EXPECT_TRUE(encoder->Configure(config));

    EXPECT_CALL(*mock, media_codec_source_start(_))
            .Times(1)
            .WillRepeatedly(Return(true));

    EXPECT_CALL(*mock, media_codec_source_stop(_))
            // Will be called twice as the d'tor also calls Stop to
            // ensure the encoder is stopped correctly on cleanup.
            .Times(2)
            .WillRepeatedly(Return(false));

    EXPECT_CALL(*mock_report, Started())
            .Times(1);

    EXPECT_TRUE(encoder->Start());
    EXPECT_FALSE(encoder->Stop());
}

TEST_F(H264EncoderFixture, ReturnsCorrectNativeWindowHandle) {
    auto mock = std::make_shared<mcs::test::android::MockMedia>();

    auto config = mcs::android::H264Encoder::DefaultConfiguration();

    ExpectValidConfiguration(config, mock);

    auto encoder = mcs::android::H264Encoder::Create(mock_report);

    EXPECT_EQ(nullptr, encoder->NativeWindowHandle());

    EXPECT_TRUE(encoder->Configure(config));

    auto expected_handle = reinterpret_cast<void*>(1);

    EXPECT_CALL(*mock, media_codec_source_get_native_window_handle(_))
            .Times(1)
            .WillRepeatedly(Return(expected_handle));

    EXPECT_EQ(expected_handle, encoder->NativeWindowHandle());
}

TEST_F(H264EncoderFixture, RequestIDRFrame) {
    auto mock = std::make_shared<mcs::test::android::MockMedia>();

    auto config = mcs::android::H264Encoder::DefaultConfiguration();

    ExpectValidConfiguration(config, mock);

    auto encoder = mcs::android::H264Encoder::Create(mock_report);

    encoder->SendIDRFrame();

    EXPECT_TRUE(encoder->Configure(config));

    EXPECT_CALL(*mock, media_codec_source_request_idr_frame(_))
            .Times(1);

    encoder->SendIDRFrame();
}

TEST_F(H264EncoderFixture, ReturnsPackedBufferAndReleaseProperly) {
    auto mock = std::make_shared<mcs::test::android::MockMedia>();

    auto config = mcs::android::H264Encoder::DefaultConfiguration();

    ExpectValidConfiguration(config, mock);

    auto encoder = mcs::android::H264Encoder::Create(mock_report);

    EXPECT_TRUE(encoder->Configure(config));
    EXPECT_NE(nullptr, source_read_callback);
    EXPECT_NE(nullptr, source_read_callback_data);

    ExpectValidStartAndStop(mock);

    EXPECT_TRUE(encoder->Start());

    auto anwb = new ANativeWindowBuffer;
    anwb->handle = new native_handle_t;

    auto buffer_delegate = std::make_shared<MockBufferDelegate>();

    auto input_buffer = mcs::video::Buffer::Create(anwb);
    input_buffer->SetDelegate(buffer_delegate);
    auto now = mcs::Utils::GetNowUs();
    input_buffer->SetTimestamp(now);

    EXPECT_CALL(*mock_report, ReceivedInputBuffer(_))
            .Times(1);

    encoder->QueueBuffer(input_buffer);

    MediaBufferWrapper *output_buffer = nullptr;
    auto mbuf = new DummyMediaBufferWrapper;
    size_t mbuf_size = sizeof(buffer_handle_t) + 4;
    auto mbuf_data = new uint8_t[mbuf_size];

    EXPECT_CALL(*mock, media_buffer_create(mbuf_size))
            .Times(1)
            .WillRepeatedly(Return(mbuf));

    EXPECT_CALL(*mock, media_buffer_get_data(mbuf))
            .Times(1)
            .WillRepeatedly(Return(mbuf_data));

    EXPECT_CALL(*mock, media_buffer_ref(mbuf))
            .Times(1);

    EXPECT_CALL(*mock, media_buffer_get_meta_data(mbuf))
            .Times(1);
    EXPECT_CALL(*mock, media_meta_data_get_key_id(MEDIA_META_DATA_KEY_TIME))
            .Times(1)
            .WillRepeatedly(Return(42));
    EXPECT_CALL(*mock, media_meta_data_set_int64(_, 42, now));

    MediaBufferReturnCallback return_callback;
    void *return_callback_data = nullptr;

    EXPECT_CALL(*mock, media_buffer_set_return_callback(mbuf, NotNull(), NotNull()))
            .Times(1)
            .WillRepeatedly(DoAll(SaveArg<1>(&return_callback),
                                  SaveArg<2>(&return_callback_data)));


    EXPECT_CALL(*mock, media_buffer_set_return_callback(mbuf, nullptr, nullptr))
            .Times(1);

    EXPECT_CALL(*mock_report, BeganFrame(_))
            .Times(1);

    EXPECT_EQ(0, source_read_callback(&output_buffer, source_read_callback_data));

    EXPECT_EQ(mbuf, output_buffer);

    EXPECT_CALL(*buffer_delegate, OnBufferFinished(input_buffer))
            .Times(1);

    EXPECT_CALL(*mock, media_buffer_release(output_buffer))
            .Times(1);

    return_callback(output_buffer, return_callback_data);

    // Doesn't crash or fail badly when no real buffer is returned
    return_callback(nullptr, return_callback_data);

    EXPECT_TRUE(encoder->Stop());

    delete anwb;
    delete anwb->handle;
}

TEST_F(H264EncoderFixture, SourceReadFailsForInvalidState) {
    auto mock = std::make_shared<mcs::test::android::MockMedia>();

    auto config = mcs::android::H264Encoder::DefaultConfiguration();

    ExpectValidConfiguration(config, mock);

    auto encoder = mcs::android::H264Encoder::Create(mock_report);

    ExpectValidStartAndStop(mock);

    EXPECT_TRUE(encoder->Configure(config));
    EXPECT_NE(nullptr, source_read_callback);
    EXPECT_NE(nullptr, source_read_callback_data);

    // Must fail as the encoder isn't started yet
    EXPECT_GE(0, source_read_callback(reinterpret_cast<MediaBufferWrapper**>(1), source_read_callback_data));

    // Must also fail when encoder isn't started and when started
    EXPECT_GE(0, source_read_callback(nullptr, source_read_callback_data));
    EXPECT_TRUE(encoder->Start());
    EXPECT_GE(0, source_read_callback(nullptr, source_read_callback_data));
}

TEST_F(H264EncoderFixture, QueueBufferDoesNotCrashWhenInactive) {
    auto mock = std::make_shared<mcs::test::android::MockMedia>();

<<<<<<< HEAD
    auto config = mcs::android::H264Encoder::DefaultConfiguration();

    auto encoder = mcs::android::H264Encoder::Create(mock_report);
=======
    auto encoder = mcs::android::H264Encoder::Create();
>>>>>>> e26e1363

    auto buffer = mcs::video::Buffer::Create(nullptr);
    encoder->QueueBuffer(buffer);
}

TEST_F(H264EncoderFixture, ExecuteFailForInvalidState) {
    auto mock = std::make_shared<mcs::test::android::MockMedia>();

<<<<<<< HEAD
    auto config = mcs::android::H264Encoder::DefaultConfiguration();

    auto encoder = mcs::android::H264Encoder::Create(mock_report);
=======
    auto encoder = mcs::android::H264Encoder::Create();
>>>>>>> e26e1363

    EXPECT_FALSE(encoder->Execute());
}

TEST_F(H264EncoderFixture, ExecuteFailsForFailedSourceRead) {
    auto mock = std::make_shared<mcs::test::android::MockMedia>();

    auto config = mcs::android::H264Encoder::DefaultConfiguration();

    ExpectValidConfiguration(config, mock);
    ExpectValidStartAndStop(mock);

    auto encoder = mcs::android::H264Encoder::Create(mock_report);

    EXPECT_TRUE(encoder->Configure(config));

    EXPECT_TRUE(encoder->Start());

    EXPECT_CALL(*mock, media_codec_source_read(_, _))
            .Times(1)
            .WillRepeatedly(Return(false));

    EXPECT_FALSE(encoder->Execute());

    EXPECT_TRUE(encoder->Stop());
}

TEST_F(H264EncoderFixture, ExecuteProvidesBuffers) {
    auto mock = std::make_shared<mcs::test::android::MockMedia>();

    auto encoder_delegate = std::make_shared<MockEncoderDelegate>();

    auto config = mcs::android::H264Encoder::DefaultConfiguration();

    ExpectValidConfiguration(config, mock);
    ExpectValidStartAndStop(mock);

    auto encoder = mcs::android::H264Encoder::Create(mock_report);
    encoder->SetDelegate(encoder_delegate);

    EXPECT_TRUE(encoder->Configure(config));
    EXPECT_TRUE(encoder->Start());

    auto input_buffer = new DummyMediaBufferWrapper;
    mcs::TimestampUs input_buffer_timestamp = 23ll;

    EXPECT_CALL(*mock, media_codec_source_read(_, _))
            .Times(1)
            .WillRepeatedly(DoAll(SetArgPointee<1>(input_buffer), Return(true)));

    EXPECT_CALL(*mock, media_meta_data_get_key_id(MEDIA_META_DATA_KEY_TIME))
            .Times(1)
            .WillRepeatedly(Return(1));
    EXPECT_CALL(*mock, media_meta_data_get_key_id(MEDIA_META_DATA_KEY_IS_CODEC_CONFIG))
            .Times(1)
            .WillRepeatedly(Return(2));

    auto meta_data = new DummyMediaMetaDataWrapper;

    EXPECT_CALL(*mock, media_buffer_get_meta_data(input_buffer))
            .Times(2)
            .WillRepeatedly(Return(meta_data));

    EXPECT_CALL(*mock, media_meta_data_find_int64(meta_data, 1, _))
            .Times(1)
            .WillRepeatedly(DoAll(SetArgPointee<2>(input_buffer_timestamp), Return(true)));
    EXPECT_CALL(*mock, media_meta_data_find_int32(meta_data, 2, _))
            .Times(1)
            .WillRepeatedly(DoAll(SetArgPointee<2>(0), Return(true)));

    EXPECT_CALL(*mock, media_buffer_get_refcount(input_buffer))
            .Times(1)
            .WillRepeatedly(Return(0));

    EXPECT_CALL(*mock, media_buffer_destroy(input_buffer))
            .Times(1);

    EXPECT_CALL(*encoder_delegate, OnBufferAvailable(_))
            .Times(1);
    EXPECT_CALL(*encoder_delegate, OnBufferWithCodecConfig(_))
            .Times(0);

    EXPECT_CALL(*mock_report, FinishedFrame(_))
            .Times(1);

    EXPECT_TRUE(encoder->Execute());

    EXPECT_TRUE(encoder->Stop());
}

TEST_F(H264EncoderFixture, HandsBuffersWithCodecSpecificDataBack) {
    auto mock = std::make_shared<mcs::test::android::MockMedia>();

    auto encoder_delegate = std::make_shared<MockEncoderDelegate>();

    auto config = mcs::android::H264Encoder::DefaultConfiguration();

    ExpectValidConfiguration(config, mock);
    ExpectValidStartAndStop(mock);

    auto encoder = mcs::android::H264Encoder::Create(mock_report);
    encoder->SetDelegate(encoder_delegate);

    EXPECT_TRUE(encoder->Configure(config));
    EXPECT_TRUE(encoder->Start());

    auto input_buffer = new DummyMediaBufferWrapper;
    mcs::TimestampUs input_buffer_timestamp = 23ll;

    EXPECT_CALL(*mock, media_codec_source_read(_, _))
            .Times(1)
            .WillRepeatedly(DoAll(SetArgPointee<1>(input_buffer), Return(true)));

    EXPECT_CALL(*mock, media_meta_data_get_key_id(MEDIA_META_DATA_KEY_TIME))
            .Times(1)
            .WillRepeatedly(Return(1));
    EXPECT_CALL(*mock, media_meta_data_get_key_id(MEDIA_META_DATA_KEY_IS_CODEC_CONFIG))
            .Times(1)
            .WillRepeatedly(Return(2));

    auto meta_data = new DummyMediaMetaDataWrapper;

    EXPECT_CALL(*mock, media_buffer_get_meta_data(input_buffer))
            .Times(2)
            .WillRepeatedly(Return(meta_data));

    EXPECT_CALL(*mock, media_meta_data_find_int64(meta_data, 1, _))
            .Times(1)
            .WillRepeatedly(DoAll(SetArgPointee<2>(input_buffer_timestamp), Return(true)));
    EXPECT_CALL(*mock, media_meta_data_find_int32(meta_data, 2, _))
            .Times(1)
            .WillRepeatedly(DoAll(SetArgPointee<2>(1 /* marks this as a buffer with CSD */), Return(true)));

    EXPECT_CALL(*mock, media_buffer_get_refcount(input_buffer))
            .Times(1)
            .WillRepeatedly(Return(0));

    EXPECT_CALL(*mock, media_buffer_destroy(input_buffer))
            .Times(1);

    EXPECT_CALL(*encoder_delegate, OnBufferWithCodecConfig(_))
            .Times(1);
    EXPECT_CALL(*encoder_delegate, OnBufferAvailable(_))
            .Times(1);

    EXPECT_CALL(*mock_report, FinishedFrame(_))
            .Times(1);

    EXPECT_TRUE(encoder->Execute());

    EXPECT_TRUE(encoder->Stop());
}<|MERGE_RESOLUTION|>--- conflicted
+++ resolved
@@ -15,8 +15,6 @@
  *
  */
 
-#include <memory>
-
 #include <gmock/gmock.h>
 
 #include <system/window.h>
@@ -490,7 +488,6 @@
     EXPECT_CALL(*mock, media_codec_source_start(_))
             .Times(1)
             .WillRepeatedly(Return(true));
-
     EXPECT_CALL(*mock, media_codec_source_stop(_))
             // Will be called twice as the d'tor also calls Stop to
             // ensure the encoder is stopped correctly on cleanup.
@@ -663,13 +660,9 @@
 TEST_F(H264EncoderFixture, QueueBufferDoesNotCrashWhenInactive) {
     auto mock = std::make_shared<mcs::test::android::MockMedia>();
 
-<<<<<<< HEAD
-    auto config = mcs::android::H264Encoder::DefaultConfiguration();
-
-    auto encoder = mcs::android::H264Encoder::Create(mock_report);
-=======
-    auto encoder = mcs::android::H264Encoder::Create();
->>>>>>> e26e1363
+    auto config = mcs::android::H264Encoder::DefaultConfiguration();
+
+    auto encoder = mcs::android::H264Encoder::Create(mock_report);
 
     auto buffer = mcs::video::Buffer::Create(nullptr);
     encoder->QueueBuffer(buffer);
@@ -678,13 +671,9 @@
 TEST_F(H264EncoderFixture, ExecuteFailForInvalidState) {
     auto mock = std::make_shared<mcs::test::android::MockMedia>();
 
-<<<<<<< HEAD
-    auto config = mcs::android::H264Encoder::DefaultConfiguration();
-
-    auto encoder = mcs::android::H264Encoder::Create(mock_report);
-=======
-    auto encoder = mcs::android::H264Encoder::Create();
->>>>>>> e26e1363
+    auto config = mcs::android::H264Encoder::DefaultConfiguration();
+
+    auto encoder = mcs::android::H264Encoder::Create(mock_report);
 
     EXPECT_FALSE(encoder->Execute());
 }
