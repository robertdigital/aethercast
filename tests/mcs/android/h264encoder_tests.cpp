--- conflicted
+++ resolved
@@ -167,11 +167,7 @@
             .Times(1)
             .WillRepeatedly(Return(nullptr));
 
-<<<<<<< HEAD
-    auto encoder = mcs::android::H264Encoder::Create(mcs::report::ReportFactory::Create()->CreateEncoderReport(), api);
-=======
-    auto encoder = mcs::android::H264Encoder::Create();
->>>>>>> a443d2b4
+    auto encoder = mcs::android::H264Encoder::Create(mcs::report::ReportFactory::Create()->CreateEncoderReport());
 
     EXPECT_FALSE(encoder->Configure(config));
 }
@@ -197,11 +193,7 @@
             .Times(1)
             .WillRepeatedly(Return(nullptr));
 
-<<<<<<< HEAD
-    auto encoder = mcs::android::H264Encoder::Create(mcs::report::ReportFactory::Create()->CreateEncoderReport(), api);
-=======
-    auto encoder = mcs::android::H264Encoder::Create();
->>>>>>> a443d2b4
+    auto encoder = mcs::android::H264Encoder::Create(mcs::report::ReportFactory::Create()->CreateEncoderReport());
 
     EXPECT_FALSE(encoder->Configure(config));
 }
@@ -235,11 +227,7 @@
             .Times(1)
             .WillRepeatedly(Return(nullptr));
 
-<<<<<<< HEAD
-    auto encoder = mcs::android::H264Encoder::Create(mcs::report::ReportFactory::Create()->CreateEncoderReport(), api);
-=======
-    auto encoder = mcs::android::H264Encoder::Create();
->>>>>>> a443d2b4
+    auto encoder = mcs::android::H264Encoder::Create(mcs::report::ReportFactory::Create()->CreateEncoderReport());
 
     EXPECT_FALSE(encoder->Configure(config));
 }
@@ -300,11 +288,7 @@
             .Times(1)
             .WillRepeatedly(Return(nullptr));
 
-<<<<<<< HEAD
-    auto encoder = mcs::android::H264Encoder::Create(mcs::report::ReportFactory::Create()->CreateEncoderReport(), api);
-=======
-    auto encoder = mcs::android::H264Encoder::Create();
->>>>>>> a443d2b4
+    auto encoder = mcs::android::H264Encoder::Create(mcs::report::ReportFactory::Create()->CreateEncoderReport());
 
     EXPECT_FALSE(encoder->Configure(config));
 }
@@ -424,11 +408,7 @@
             .Times(1)
             .WillOnce(Invoke([](MediaCodecSourceWrapper *source) { delete source; }));
 
-<<<<<<< HEAD
-    auto encoder = mcs::android::H264Encoder::Create(mcs::report::ReportFactory::Create()->CreateEncoderReport(), api);
-=======
-    auto encoder = mcs::android::H264Encoder::Create();
->>>>>>> a443d2b4
+    auto encoder = mcs::android::H264Encoder::Create(mcs::report::ReportFactory::Create()->CreateEncoderReport());
 
     EXPECT_TRUE(encoder->Configure(config));
 
@@ -446,11 +426,7 @@
 
     ExpectValidConfiguration(config, mock);
 
-<<<<<<< HEAD
-    auto encoder = mcs::android::H264Encoder::Create(mcs::report::ReportFactory::Create()->CreateEncoderReport(), api);
-=======
-    auto encoder = mcs::android::H264Encoder::Create();
->>>>>>> a443d2b4
+    auto encoder = mcs::android::H264Encoder::Create(mcs::report::ReportFactory::Create()->CreateEncoderReport());
 
     ExpectValidStartAndStop(mock);
 
@@ -474,11 +450,7 @@
 
     ExpectValidConfiguration(config, mock);
 
-<<<<<<< HEAD
-    auto encoder = mcs::android::H264Encoder::Create(mcs::report::ReportFactory::Create()->CreateEncoderReport(), api);
-=======
-    auto encoder = mcs::android::H264Encoder::Create();
->>>>>>> a443d2b4
+    auto encoder = mcs::android::H264Encoder::Create(mcs::report::ReportFactory::Create()->CreateEncoderReport());
 
     EXPECT_TRUE(encoder->Configure(config));
 
@@ -496,11 +468,7 @@
 
     ExpectValidConfiguration(config, mock);
 
-<<<<<<< HEAD
-    auto encoder = mcs::android::H264Encoder::Create(mcs::report::ReportFactory::Create()->CreateEncoderReport(), api);
-=======
-    auto encoder = mcs::android::H264Encoder::Create();
->>>>>>> a443d2b4
+    auto encoder = mcs::android::H264Encoder::Create(mcs::report::ReportFactory::Create()->CreateEncoderReport());
 
     EXPECT_TRUE(encoder->Configure(config));
 
@@ -524,11 +492,7 @@
 
     ExpectValidConfiguration(config, mock);
 
-<<<<<<< HEAD
-    auto encoder = mcs::android::H264Encoder::Create(mcs::report::ReportFactory::Create()->CreateEncoderReport(), api);
-=======
-    auto encoder = mcs::android::H264Encoder::Create();
->>>>>>> a443d2b4
+    auto encoder = mcs::android::H264Encoder::Create(mcs::report::ReportFactory::Create()->CreateEncoderReport());
 
     EXPECT_EQ(nullptr, encoder->NativeWindowHandle());
 
@@ -550,11 +514,7 @@
 
     ExpectValidConfiguration(config, mock);
 
-<<<<<<< HEAD
-    auto encoder = mcs::android::H264Encoder::Create(mcs::report::ReportFactory::Create()->CreateEncoderReport(), api);
-=======
-    auto encoder = mcs::android::H264Encoder::Create();
->>>>>>> a443d2b4
+    auto encoder = mcs::android::H264Encoder::Create(mcs::report::ReportFactory::Create()->CreateEncoderReport());
 
     encoder->SendIDRFrame();
 
@@ -573,11 +533,7 @@
 
     ExpectValidConfiguration(config, mock);
 
-<<<<<<< HEAD
-    auto encoder = mcs::android::H264Encoder::Create(mcs::report::ReportFactory::Create()->CreateEncoderReport(), api);
-=======
-    auto encoder = mcs::android::H264Encoder::Create();
->>>>>>> a443d2b4
+    auto encoder = mcs::android::H264Encoder::Create(mcs::report::ReportFactory::Create()->CreateEncoderReport());
 
     EXPECT_TRUE(encoder->Configure(config));
     EXPECT_NE(nullptr, source_read_callback);
@@ -662,11 +618,7 @@
 
     ExpectValidConfiguration(config, mock);
 
-<<<<<<< HEAD
-    auto encoder = mcs::android::H264Encoder::Create(mcs::report::ReportFactory::Create()->CreateEncoderReport(), api);
-=======
-    auto encoder = mcs::android::H264Encoder::Create();
->>>>>>> a443d2b4
+    auto encoder = mcs::android::H264Encoder::Create(mcs::report::ReportFactory::Create()->CreateEncoderReport());
 
     ExpectValidStartAndStop(mock);
 
@@ -688,11 +640,7 @@
 
     auto config = mcs::android::H264Encoder::DefaultConfiguration();
 
-<<<<<<< HEAD
-    auto encoder = mcs::android::H264Encoder::Create(mcs::report::ReportFactory::Create()->CreateEncoderReport(), api);
-=======
-    auto encoder = mcs::android::H264Encoder::Create();
->>>>>>> a443d2b4
+    auto encoder = mcs::android::H264Encoder::Create(mcs::report::ReportFactory::Create()->CreateEncoderReport());
 
     auto buffer = mcs::video::Buffer::Create(nullptr);
     encoder->QueueBuffer(buffer);
@@ -703,11 +651,7 @@
 
     auto config = mcs::android::H264Encoder::DefaultConfiguration();
 
-<<<<<<< HEAD
-    auto encoder = mcs::android::H264Encoder::Create(mcs::report::ReportFactory::Create()->CreateEncoderReport(), api);
-=======
-    auto encoder = mcs::android::H264Encoder::Create();
->>>>>>> a443d2b4
+    auto encoder = mcs::android::H264Encoder::Create(mcs::report::ReportFactory::Create()->CreateEncoderReport());
 
     EXPECT_FALSE(encoder->Execute());
 }
@@ -720,11 +664,7 @@
     ExpectValidConfiguration(config, mock);
     ExpectValidStartAndStop(mock);
 
-<<<<<<< HEAD
-    auto encoder = mcs::android::H264Encoder::Create(mcs::report::ReportFactory::Create()->CreateEncoderReport(), api);
-=======
-    auto encoder = mcs::android::H264Encoder::Create();
->>>>>>> a443d2b4
+    auto encoder = mcs::android::H264Encoder::Create(mcs::report::ReportFactory::Create()->CreateEncoderReport());
 
     EXPECT_TRUE(encoder->Configure(config));
 
@@ -749,11 +689,7 @@
     ExpectValidConfiguration(config, mock);
     ExpectValidStartAndStop(mock);
 
-<<<<<<< HEAD
-    auto encoder = mcs::android::H264Encoder::Create(mcs::report::ReportFactory::Create()->CreateEncoderReport(), api);
-=======
-    auto encoder = mcs::android::H264Encoder::Create();
->>>>>>> a443d2b4
+    auto encoder = mcs::android::H264Encoder::Create(mcs::report::ReportFactory::Create()->CreateEncoderReport());
     encoder->SetDelegate(encoder_delegate);
 
     EXPECT_TRUE(encoder->Configure(config));
@@ -813,11 +749,7 @@
     ExpectValidConfiguration(config, mock);
     ExpectValidStartAndStop(mock);
 
-<<<<<<< HEAD
-    auto encoder = mcs::android::H264Encoder::Create(mcs::report::ReportFactory::Create()->CreateEncoderReport(), api);
-=======
-    auto encoder = mcs::android::H264Encoder::Create();
->>>>>>> a443d2b4
+    auto encoder = mcs::android::H264Encoder::Create(mcs::report::ReportFactory::Create()->CreateEncoderReport());
     encoder->SetDelegate(encoder_delegate);
 
     EXPECT_TRUE(encoder->Configure(config));
