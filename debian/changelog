--- conflicted
+++ resolved
@@ -1,10 +1,9 @@
-<<<<<<< HEAD
-aethercast (0.1+ubports1) xenial; urgency=medium
+aethercast (0.1.1+ubports1) xenial; urgency=medium
 
   * Backport to xenial
 
  -- Marius Gripsgard <mariogrip@ubports.com>  Wed, 12 Jul 2017 23:06:40 +0200
-=======
+
 aethercast (0.1+17.04.20170328.1-0ubuntu1) zesty; urgency=medium
 
   [ Balint Reczey ]
@@ -31,7 +30,6 @@
   * No-change rebuild for readline soname change.
 
  -- Matthias Klose <doko@ubuntu.com>  Sat, 17 Sep 2016 11:57:06 +0000
->>>>>>> badc86b1
 
 aethercast (0.1+16.10.20160808-0ubuntu1) yakkety; urgency=medium
 
